---
subcategory: "Elastic Load Balancing v2 (ALB/NLB)"
layout: "aws"
page_title: "AWS: aws_lb_target_group"
description: |-
  Provides a Target Group resource for use with Load Balancers.
---

# Resource: aws_lb_target_group

Provides a Target Group resource for use with Load Balancer resources.

~> **Note:** `aws_alb_target_group` is known as `aws_lb_target_group`. The functionality is identical.

## Example Usage

### Instance Target Group

```terraform
resource "aws_lb_target_group" "test" {
  name     = "tf-example-lb-tg"
  port     = 80
  protocol = "HTTP"
  vpc_id   = aws_vpc.main.id
}

resource "aws_vpc" "main" {
  cidr_block = "10.0.0.0/16"
}
```

### IP Target Group

```terraform
resource "aws_lb_target_group" "ip-example" {
  name        = "tf-example-lb-tg"
  port        = 80
  protocol    = "HTTP"
  target_type = "ip"
  vpc_id      = aws_vpc.main.id
}

resource "aws_vpc" "main" {
  cidr_block = "10.0.0.0/16"
}
```

### Lambda Target Group

```terraform
resource "aws_lb_target_group" "lambda-example" {
  name        = "tf-example-lb-tg"
  target_type = "lambda"
}
```

## Argument Reference

The following arguments are supported:

* `deregistration_delay` - (Optional) Amount time for Elastic Load Balancing to wait before changing the state of a deregistering target from draining to unused. The range is 0-3600 seconds. The default value is 300 seconds.
* `health_check` - (Optional, Maximum of 1) Health Check configuration block. Detailed below.
* `lambda_multi_value_headers_enabled` - (Optional) Whether the request and response headers exchanged between the load balancer and the Lambda function include arrays of values or strings. Only applies when `target_type` is `lambda`.
* `load_balancing_algorithm_type` - (Optional) Determines how the load balancer selects targets when routing requests. Only applicable for Application Load Balancer Target Groups. The value is `round_robin` or `least_outstanding_requests`. The default is `round_robin`.
* `name_prefix` - (Optional, Forces new resource) Creates a unique name beginning with the specified prefix. Conflicts with `name`. Cannot be longer than 6 characters.
* `name` - (Optional, Forces new resource) Name of the target group. If omitted, Terraform will assign a random, unique name.
* `port` - (May be required, Forces new resource) Port on which targets receive traffic, unless overridden when registering a specific target. Required when `target_type` is `instance` or `ip`. Does not apply when `target_type` is `lambda`.
* `preserve_client_ip` - (Optional) Whether client IP preservation is enabled. See [doc](https://docs.aws.amazon.com/elasticloadbalancing/latest/network/load-balancer-target-groups.html#client-ip-preservation) for more information.
* `protocol_version` - (Optional, Forces new resource) Only applicable when `protocol` is `HTTP` or `HTTPS`. The protocol version. Specify GRPC to send requests to targets using gRPC. Specify HTTP2 to send requests to targets using HTTP/2. The default is HTTP1, which sends requests to targets using HTTP/1.1
<<<<<<< HEAD
* `vpc_id` - (Optional, Forces new resource) The identifier of the VPC in which to create the target group. Required when `target_type` is `instance` or `ip`. Does not apply when `target_type` is `lambda`.
* `deregistration_delay` - (Optional) The amount time for Elastic Load Balancing to wait before changing the state of a deregistering target from draining to unused. The range is 0-3600 seconds. The default value is 300 seconds.
* `slow_start` - (Optional) The amount time for targets to warm up before the load balancer sends them a full share of requests. The range is 30-900 seconds or 0 to disable. The default value is 0 seconds.
* `load_balancing_algorithm_type` - (Optional) Determines how the load balancer selects targets when routing requests. Only applicable for Application Load Balancer Target Groups. The value is `round_robin` or `least_outstanding_requests`. The default is `round_robin`.
* `lambda_multi_value_headers_enabled` - (Optional) Boolean whether the request and response headers exchanged between the load balancer and the Lambda function include arrays of values or strings. Only applies when `target_type` is `lambda`.
* `proxy_protocol_v2` - (Optional) Boolean to enable / disable support for proxy protocol v2 on Network Load Balancers. See [doc](https://docs.aws.amazon.com/elasticloadbalancing/latest/network/load-balancer-target-groups.html#proxy-protocol) for more information.
* `stickiness` - (Optional, Maximum of 1) A Stickiness block. Stickiness blocks are documented below.
* `health_check` - (Optional, Maximum of 1) A Health Check block. Health Check blocks are documented below.
* `target_type` - (Optional, Forces new resource) The type of target that you must specify when registering targets with this target group.
The possible values are `instance` (targets are specified by instance ID) or `ip` (targets are specified by IP address) or `lambda` (targets are specified by lambda arn).
The default is `instance`. Note that you can't specify targets for a target group using both instance IDs and IP addresses.
If the target type is `ip`, specify IP addresses from the subnets of the virtual private cloud (VPC) for the target group,
the RFC 1918 range (10.0.0.0/8, 172.16.0.0/12, and 192.168.0.0/16), and the RFC 6598 range (100.64.0.0/10).
You can't specify publicly routable IP addresses.
* `tags` - (Optional) A map of tags to assign to the resource.

Stickiness Blocks (`stickiness`) support the following:

* `type` - (Required) The type of sticky sessions. The only current possible values are `lb_cookie` and `app_cookie` for ALBs and `source_ip` for NLBs.
* `cookie_duration` - (Optional) Only used when the type is `lb_cookie`. The time period, in seconds, during which requests from a client should be routed to the same target. After this time period expires, the load balancer-generated cookie is considered stale. The range is 1 second to 1 week (604800 seconds). The default value is 1 day (86400 seconds).
* `enabled` - (Optional) Boolean to enable / disable `stickiness`. Default is `true`.
* `app_cookie` - (Option) An Application Cookie block. Application Cookie blocks are documented below.

Application Cookie Blocks (`app_coookie`) support the following:

* `cookie_name` - (Required). Name of the application based cookie. Name of the cookie should not start with the following names: AWSALB, AWSALBAPP, and AWSALBTG. They're reserved for use by the load balancer.
* `duration_seconds` - (Optional). The time period, in seconds, during which requests from a client should be routed to the same target. The range is 1 second to 1 week (604800 seconds). The default value is 1 day (86400 seconds).
=======
* `protocol` - (May be required, Forces new resource) Protocol to use for routing traffic to the targets. Should be one of `GENEVE`, `HTTP`, `HTTPS`, `TCP`, `TCP_UDP`, `TLS`, or `UDP`. Required when `target_type` is `instance` or `ip`. Does not apply when `target_type` is `lambda`.
* `proxy_protocol_v2` - (Optional) Whether to enable support for proxy protocol v2 on Network Load Balancers. See [doc](https://docs.aws.amazon.com/elasticloadbalancing/latest/network/load-balancer-target-groups.html#proxy-protocol) for more information. Default is `false`.
* `slow_start` - (Optional) Amount time for targets to warm up before the load balancer sends them a full share of requests. The range is 30-900 seconds or 0 to disable. The default value is 0 seconds.
* `stickiness` - (Optional, Maximum of 1) Stickiness configuration block. Detailed below.
* `tags` - (Optional) Map of tags to assign to the resource.
* `target_type` - (May be required, Forces new resource) Type of target that you must specify when registering targets with this target group. The possible values are `instance` (targets are specified by instance ID) or `ip` (targets are specified by IP address) or `lambda` (targets are specified by lambda arn). The default is `instance`. Note that you can't specify targets for a target group using both instance IDs and IP addresses. If the target type is `ip`, specify IP addresses from the subnets of the virtual private cloud (VPC) for the target group, the RFC 1918 range (10.0.0.0/8, 172.16.0.0/12, and 192.168.0.0/16), and the RFC 6598 range (100.64.0.0/10). You can't specify publicly routable IP addresses.
* `vpc_id` - (Optional, Forces new resource) Identifier of the VPC in which to create the target group. Required when `target_type` is `instance` or `ip`. Does not apply when `target_type` is `lambda`.

### health_check

~> **Note:** The Health Check parameters you can set vary by the `protocol` of the Target Group. Many parameters cannot be set to custom values for `network` load balancers at this time. See http://docs.aws.amazon.com/elasticloadbalancing/latest/APIReference/API_CreateTargetGroup.html for a complete reference. Keep in mind, that health checks produce actual requests to the backend. The underlying function is invoked when `target_type` is set to `lambda`.

* `enabled` - (Optional) Whether health checks are enabled. Defaults to `true`.
* `healthy_threshold` - (Optional) Number of consecutive health checks successes required before considering an unhealthy target healthy. Defaults to 3.
* `interval` - (Optional) Approximate amount of time, in seconds, between health checks of an individual target. Minimum value 5 seconds, Maximum value 300 seconds. For `lambda` target groups, it needs to be greater as the `timeout` of the underlying `lambda`. Default 30 seconds.
* `matcher` (May be required) Response codes to use when checking for a healthy responses from a target. You can specify multiple values (for example, "200,202" for HTTP(s) or "0,12" for GRPC) or a range of values (for example, "200-299" or "0-99"). Required for HTTP/HTTPS/GRPC ALB. Only applies to Application Load Balancers (i.e., HTTP/HTTPS/GRPC) not Network Load Balancers (i.e., TCP).
* `path` - (May be required) Destination for the health check request. Required for HTTP/HTTPS ALB and HTTP NLB. Only applies to HTTP/HTTPS.
* `port` - (Optional) Port to use to connect with the target. Valid values are either ports 1-65535, or `traffic-port`. Defaults to `traffic-port`.
* `protocol_version` - (Optional) Protocol version. Defaults to `HTTP1`. Specify GRPC to send requests to targets using GRPC, HTTP2 to send requests to targets using HTTP/2, HTTP1 to send requests to targets using HTTP/1.1.
* `protocol` - (Optional) Protocol to use to connect with the target. Defaults to `HTTP`. Not applicable when `target_type` is `lambda`.
* `timeout` - (Optional) Amount of time, in seconds, during which no response means a failed health check. For Application Load Balancers, the range is 2 to 120 seconds, and the default is 5 seconds for the `instance` target type and 30 seconds for the `lambda` target type. For Network Load Balancers, you cannot set a custom value, and the default is 10 seconds for TCP and HTTPS health checks and 6 seconds for HTTP health checks.
* `unhealthy_threshold` - (Optional) Number of consecutive health check failures required before considering the target unhealthy. For Network Load Balancers, this value must be the same as the `healthy_threshold`. Defaults to 3.

### stickiness
>>>>>>> d03950ac

~> **NOTE:** Currently, an NLB (i.e., protocol of `HTTP` or `HTTPS`) can have an invalid `stickiness` block with `type` set to `lb_cookie` as long as `enabled` is set to `false`. However, please update your configurations to avoid errors in a future version of the provider: either remove the invalid `stickiness` block or set the `type` to `source_ip`.

* `cookie_duration` - (Optional) Only used when the type is `lb_cookie`. The time period, in seconds, during which requests from a client should be routed to the same target. After this time period expires, the load balancer-generated cookie is considered stale. The range is 1 second to 1 week (604800 seconds). The default value is 1 day (86400 seconds).
* `enabled` - (Optional) Whether to enable `stickiness`. Default is `true`.
* `type` - (Required) Type of sticky sessions. The only current possible values are `lb_cookie` for ALBs and `source_ip` for NLBs.

## Attributes Reference

In addition to all arguments above, the following attributes are exported:

* `arn_suffix` - ARN suffix for use with CloudWatch Metrics.
* `arn` - ARN of the Target Group (matches `id`).
* `id` - ARN of the Target Group (matches `arn`).
* `name` - Name of the Target Group.

## Import

Target Groups can be imported using their ARN, e.g.

```
$ terraform import aws_lb_target_group.app_front_end arn:aws:elasticloadbalancing:us-west-2:187416307283:targetgroup/app-front-end/20cfe21448b66314
```<|MERGE_RESOLUTION|>--- conflicted
+++ resolved
@@ -67,35 +67,6 @@
 * `port` - (May be required, Forces new resource) Port on which targets receive traffic, unless overridden when registering a specific target. Required when `target_type` is `instance` or `ip`. Does not apply when `target_type` is `lambda`.
 * `preserve_client_ip` - (Optional) Whether client IP preservation is enabled. See [doc](https://docs.aws.amazon.com/elasticloadbalancing/latest/network/load-balancer-target-groups.html#client-ip-preservation) for more information.
 * `protocol_version` - (Optional, Forces new resource) Only applicable when `protocol` is `HTTP` or `HTTPS`. The protocol version. Specify GRPC to send requests to targets using gRPC. Specify HTTP2 to send requests to targets using HTTP/2. The default is HTTP1, which sends requests to targets using HTTP/1.1
-<<<<<<< HEAD
-* `vpc_id` - (Optional, Forces new resource) The identifier of the VPC in which to create the target group. Required when `target_type` is `instance` or `ip`. Does not apply when `target_type` is `lambda`.
-* `deregistration_delay` - (Optional) The amount time for Elastic Load Balancing to wait before changing the state of a deregistering target from draining to unused. The range is 0-3600 seconds. The default value is 300 seconds.
-* `slow_start` - (Optional) The amount time for targets to warm up before the load balancer sends them a full share of requests. The range is 30-900 seconds or 0 to disable. The default value is 0 seconds.
-* `load_balancing_algorithm_type` - (Optional) Determines how the load balancer selects targets when routing requests. Only applicable for Application Load Balancer Target Groups. The value is `round_robin` or `least_outstanding_requests`. The default is `round_robin`.
-* `lambda_multi_value_headers_enabled` - (Optional) Boolean whether the request and response headers exchanged between the load balancer and the Lambda function include arrays of values or strings. Only applies when `target_type` is `lambda`.
-* `proxy_protocol_v2` - (Optional) Boolean to enable / disable support for proxy protocol v2 on Network Load Balancers. See [doc](https://docs.aws.amazon.com/elasticloadbalancing/latest/network/load-balancer-target-groups.html#proxy-protocol) for more information.
-* `stickiness` - (Optional, Maximum of 1) A Stickiness block. Stickiness blocks are documented below.
-* `health_check` - (Optional, Maximum of 1) A Health Check block. Health Check blocks are documented below.
-* `target_type` - (Optional, Forces new resource) The type of target that you must specify when registering targets with this target group.
-The possible values are `instance` (targets are specified by instance ID) or `ip` (targets are specified by IP address) or `lambda` (targets are specified by lambda arn).
-The default is `instance`. Note that you can't specify targets for a target group using both instance IDs and IP addresses.
-If the target type is `ip`, specify IP addresses from the subnets of the virtual private cloud (VPC) for the target group,
-the RFC 1918 range (10.0.0.0/8, 172.16.0.0/12, and 192.168.0.0/16), and the RFC 6598 range (100.64.0.0/10).
-You can't specify publicly routable IP addresses.
-* `tags` - (Optional) A map of tags to assign to the resource.
-
-Stickiness Blocks (`stickiness`) support the following:
-
-* `type` - (Required) The type of sticky sessions. The only current possible values are `lb_cookie` and `app_cookie` for ALBs and `source_ip` for NLBs.
-* `cookie_duration` - (Optional) Only used when the type is `lb_cookie`. The time period, in seconds, during which requests from a client should be routed to the same target. After this time period expires, the load balancer-generated cookie is considered stale. The range is 1 second to 1 week (604800 seconds). The default value is 1 day (86400 seconds).
-* `enabled` - (Optional) Boolean to enable / disable `stickiness`. Default is `true`.
-* `app_cookie` - (Option) An Application Cookie block. Application Cookie blocks are documented below.
-
-Application Cookie Blocks (`app_coookie`) support the following:
-
-* `cookie_name` - (Required). Name of the application based cookie. Name of the cookie should not start with the following names: AWSALB, AWSALBAPP, and AWSALBTG. They're reserved for use by the load balancer.
-* `duration_seconds` - (Optional). The time period, in seconds, during which requests from a client should be routed to the same target. The range is 1 second to 1 week (604800 seconds). The default value is 1 day (86400 seconds).
-=======
 * `protocol` - (May be required, Forces new resource) Protocol to use for routing traffic to the targets. Should be one of `GENEVE`, `HTTP`, `HTTPS`, `TCP`, `TCP_UDP`, `TLS`, or `UDP`. Required when `target_type` is `instance` or `ip`. Does not apply when `target_type` is `lambda`.
 * `proxy_protocol_v2` - (Optional) Whether to enable support for proxy protocol v2 on Network Load Balancers. See [doc](https://docs.aws.amazon.com/elasticloadbalancing/latest/network/load-balancer-target-groups.html#proxy-protocol) for more information. Default is `false`.
 * `slow_start` - (Optional) Amount time for targets to warm up before the load balancer sends them a full share of requests. The range is 30-900 seconds or 0 to disable. The default value is 0 seconds.
@@ -120,14 +91,18 @@
 * `unhealthy_threshold` - (Optional) Number of consecutive health check failures required before considering the target unhealthy. For Network Load Balancers, this value must be the same as the `healthy_threshold`. Defaults to 3.
 
 ### stickiness
->>>>>>> d03950ac
 
 ~> **NOTE:** Currently, an NLB (i.e., protocol of `HTTP` or `HTTPS`) can have an invalid `stickiness` block with `type` set to `lb_cookie` as long as `enabled` is set to `false`. However, please update your configurations to avoid errors in a future version of the provider: either remove the invalid `stickiness` block or set the `type` to `source_ip`.
 
 * `cookie_duration` - (Optional) Only used when the type is `lb_cookie`. The time period, in seconds, during which requests from a client should be routed to the same target. After this time period expires, the load balancer-generated cookie is considered stale. The range is 1 second to 1 week (604800 seconds). The default value is 1 day (86400 seconds).
-* `enabled` - (Optional) Whether to enable `stickiness`. Default is `true`.
-* `type` - (Required) Type of sticky sessions. The only current possible values are `lb_cookie` for ALBs and `source_ip` for NLBs.
+* `enabled` - (Optional) Boolean to enable / disable `stickiness`. Default is `true`.
+* `type` - (Required) The type of sticky sessions. The only current possible values are `lb_cookie` and `app_cookie` for ALBs and `source_ip` for NLBs.
+* `app_cookie` - (Option) An Application Cookie block. Application Cookie blocks are documented below.
 
+Application Cookie Blocks (`app_coookie`) support the following:
+
+* `cookie_name` - (Required). Name of the application based cookie. Name of the cookie should not start with the following names: AWSALB, AWSALBAPP, and AWSALBTG. They're reserved for use by the load balancer.
+* `duration_seconds` - (Optional). The time period, in seconds, during which requests from a client should be routed to the same target. The range is 1 second to 1 week (604800 seconds). The default value is 1 day (86400 seconds).
 ## Attributes Reference
 
 In addition to all arguments above, the following attributes are exported:
