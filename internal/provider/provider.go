package provider

import (
	"fmt"
	"log"
	"regexp"

	"github.com/hashicorp/terraform-plugin-sdk/v2/helper/schema"
	"github.com/hashicorp/terraform-plugin-sdk/v2/helper/validation"
	"github.com/hashicorp/terraform-provider-aws/internal/conns"
	"github.com/hashicorp/terraform-provider-aws/internal/service/accessanalyzer"
	"github.com/hashicorp/terraform-provider-aws/internal/service/account"
	"github.com/hashicorp/terraform-provider-aws/internal/service/acm"
	"github.com/hashicorp/terraform-provider-aws/internal/service/acmpca"
	"github.com/hashicorp/terraform-provider-aws/internal/service/amp"
	"github.com/hashicorp/terraform-provider-aws/internal/service/amplify"
	"github.com/hashicorp/terraform-provider-aws/internal/service/apigateway"
	"github.com/hashicorp/terraform-provider-aws/internal/service/apigatewayv2"
	"github.com/hashicorp/terraform-provider-aws/internal/service/appautoscaling"
	"github.com/hashicorp/terraform-provider-aws/internal/service/appconfig"
	"github.com/hashicorp/terraform-provider-aws/internal/service/appmesh"
	"github.com/hashicorp/terraform-provider-aws/internal/service/apprunner"
	"github.com/hashicorp/terraform-provider-aws/internal/service/appstream"
	"github.com/hashicorp/terraform-provider-aws/internal/service/appsync"
	"github.com/hashicorp/terraform-provider-aws/internal/service/athena"
	"github.com/hashicorp/terraform-provider-aws/internal/service/autoscaling"
	"github.com/hashicorp/terraform-provider-aws/internal/service/autoscalingplans"
	"github.com/hashicorp/terraform-provider-aws/internal/service/backup"
	"github.com/hashicorp/terraform-provider-aws/internal/service/batch"
	"github.com/hashicorp/terraform-provider-aws/internal/service/budgets"
	"github.com/hashicorp/terraform-provider-aws/internal/service/chime"
	"github.com/hashicorp/terraform-provider-aws/internal/service/cloud9"
	"github.com/hashicorp/terraform-provider-aws/internal/service/cloudcontrol"
	"github.com/hashicorp/terraform-provider-aws/internal/service/cloudformation"
	"github.com/hashicorp/terraform-provider-aws/internal/service/cloudfront"
	"github.com/hashicorp/terraform-provider-aws/internal/service/cloudhsmv2"
	"github.com/hashicorp/terraform-provider-aws/internal/service/cloudsearch"
	"github.com/hashicorp/terraform-provider-aws/internal/service/cloudtrail"
	"github.com/hashicorp/terraform-provider-aws/internal/service/cloudwatch"
	"github.com/hashicorp/terraform-provider-aws/internal/service/cloudwatchlogs"
	"github.com/hashicorp/terraform-provider-aws/internal/service/codeartifact"
	"github.com/hashicorp/terraform-provider-aws/internal/service/codebuild"
	"github.com/hashicorp/terraform-provider-aws/internal/service/codecommit"
	"github.com/hashicorp/terraform-provider-aws/internal/service/codedeploy"
	"github.com/hashicorp/terraform-provider-aws/internal/service/codepipeline"
	"github.com/hashicorp/terraform-provider-aws/internal/service/codestarconnections"
	"github.com/hashicorp/terraform-provider-aws/internal/service/codestarnotifications"
	"github.com/hashicorp/terraform-provider-aws/internal/service/cognitoidentity"
	"github.com/hashicorp/terraform-provider-aws/internal/service/cognitoidp"
	"github.com/hashicorp/terraform-provider-aws/internal/service/configservice"
	"github.com/hashicorp/terraform-provider-aws/internal/service/connect"
	"github.com/hashicorp/terraform-provider-aws/internal/service/cur"
	"github.com/hashicorp/terraform-provider-aws/internal/service/dataexchange"
	"github.com/hashicorp/terraform-provider-aws/internal/service/datapipeline"
	"github.com/hashicorp/terraform-provider-aws/internal/service/datasync"
	"github.com/hashicorp/terraform-provider-aws/internal/service/dax"
	"github.com/hashicorp/terraform-provider-aws/internal/service/detective"
	"github.com/hashicorp/terraform-provider-aws/internal/service/devicefarm"
	"github.com/hashicorp/terraform-provider-aws/internal/service/directconnect"
	"github.com/hashicorp/terraform-provider-aws/internal/service/dlm"
	"github.com/hashicorp/terraform-provider-aws/internal/service/dms"
	"github.com/hashicorp/terraform-provider-aws/internal/service/docdb"
	"github.com/hashicorp/terraform-provider-aws/internal/service/ds"
	"github.com/hashicorp/terraform-provider-aws/internal/service/dynamodb"
	"github.com/hashicorp/terraform-provider-aws/internal/service/ec2"
	"github.com/hashicorp/terraform-provider-aws/internal/service/ecr"
	"github.com/hashicorp/terraform-provider-aws/internal/service/ecrpublic"
	"github.com/hashicorp/terraform-provider-aws/internal/service/ecs"
	"github.com/hashicorp/terraform-provider-aws/internal/service/efs"
	"github.com/hashicorp/terraform-provider-aws/internal/service/eks"
	"github.com/hashicorp/terraform-provider-aws/internal/service/elasticache"
	"github.com/hashicorp/terraform-provider-aws/internal/service/elasticbeanstalk"
	"github.com/hashicorp/terraform-provider-aws/internal/service/elasticsearch"
	"github.com/hashicorp/terraform-provider-aws/internal/service/elastictranscoder"
	"github.com/hashicorp/terraform-provider-aws/internal/service/elb"
	"github.com/hashicorp/terraform-provider-aws/internal/service/elbv2"
	"github.com/hashicorp/terraform-provider-aws/internal/service/emr"
	"github.com/hashicorp/terraform-provider-aws/internal/service/events"
	"github.com/hashicorp/terraform-provider-aws/internal/service/firehose"
	"github.com/hashicorp/terraform-provider-aws/internal/service/fms"
	"github.com/hashicorp/terraform-provider-aws/internal/service/fsx"
	"github.com/hashicorp/terraform-provider-aws/internal/service/gamelift"
	"github.com/hashicorp/terraform-provider-aws/internal/service/glacier"
	"github.com/hashicorp/terraform-provider-aws/internal/service/globalaccelerator"
	"github.com/hashicorp/terraform-provider-aws/internal/service/glue"
	"github.com/hashicorp/terraform-provider-aws/internal/service/guardduty"
	"github.com/hashicorp/terraform-provider-aws/internal/service/iam"
	"github.com/hashicorp/terraform-provider-aws/internal/service/identitystore"
	"github.com/hashicorp/terraform-provider-aws/internal/service/imagebuilder"
	"github.com/hashicorp/terraform-provider-aws/internal/service/inspector"
	"github.com/hashicorp/terraform-provider-aws/internal/service/iot"
	"github.com/hashicorp/terraform-provider-aws/internal/service/kafka"
	"github.com/hashicorp/terraform-provider-aws/internal/service/kafkaconnect"
	"github.com/hashicorp/terraform-provider-aws/internal/service/kinesis"
	"github.com/hashicorp/terraform-provider-aws/internal/service/kinesisanalytics"
	"github.com/hashicorp/terraform-provider-aws/internal/service/kinesisanalyticsv2"
	"github.com/hashicorp/terraform-provider-aws/internal/service/kinesisvideo"
	"github.com/hashicorp/terraform-provider-aws/internal/service/kms"
	"github.com/hashicorp/terraform-provider-aws/internal/service/lakeformation"
	"github.com/hashicorp/terraform-provider-aws/internal/service/lambda"
	"github.com/hashicorp/terraform-provider-aws/internal/service/lexmodels"
	"github.com/hashicorp/terraform-provider-aws/internal/service/licensemanager"
	"github.com/hashicorp/terraform-provider-aws/internal/service/lightsail"
	"github.com/hashicorp/terraform-provider-aws/internal/service/macie"
	"github.com/hashicorp/terraform-provider-aws/internal/service/macie2"
	"github.com/hashicorp/terraform-provider-aws/internal/service/mediaconvert"
	"github.com/hashicorp/terraform-provider-aws/internal/service/mediapackage"
	"github.com/hashicorp/terraform-provider-aws/internal/service/mediastore"
	"github.com/hashicorp/terraform-provider-aws/internal/service/memorydb"
	"github.com/hashicorp/terraform-provider-aws/internal/service/meta"
	"github.com/hashicorp/terraform-provider-aws/internal/service/mq"
	"github.com/hashicorp/terraform-provider-aws/internal/service/mwaa"
	"github.com/hashicorp/terraform-provider-aws/internal/service/neptune"
	"github.com/hashicorp/terraform-provider-aws/internal/service/networkfirewall"
	"github.com/hashicorp/terraform-provider-aws/internal/service/opsworks"
	"github.com/hashicorp/terraform-provider-aws/internal/service/organizations"
	"github.com/hashicorp/terraform-provider-aws/internal/service/outposts"
	"github.com/hashicorp/terraform-provider-aws/internal/service/pinpoint"
	"github.com/hashicorp/terraform-provider-aws/internal/service/pricing"
	"github.com/hashicorp/terraform-provider-aws/internal/service/qldb"
	"github.com/hashicorp/terraform-provider-aws/internal/service/quicksight"
	"github.com/hashicorp/terraform-provider-aws/internal/service/ram"
	"github.com/hashicorp/terraform-provider-aws/internal/service/rds"
	"github.com/hashicorp/terraform-provider-aws/internal/service/redshift"
	"github.com/hashicorp/terraform-provider-aws/internal/service/resourcegroups"
	"github.com/hashicorp/terraform-provider-aws/internal/service/resourcegroupstaggingapi"
	"github.com/hashicorp/terraform-provider-aws/internal/service/route53"
	"github.com/hashicorp/terraform-provider-aws/internal/service/route53recoverycontrolconfig"
	"github.com/hashicorp/terraform-provider-aws/internal/service/route53recoveryreadiness"
	"github.com/hashicorp/terraform-provider-aws/internal/service/route53resolver"
	"github.com/hashicorp/terraform-provider-aws/internal/service/s3"
	"github.com/hashicorp/terraform-provider-aws/internal/service/s3control"
	"github.com/hashicorp/terraform-provider-aws/internal/service/s3outposts"
	"github.com/hashicorp/terraform-provider-aws/internal/service/sagemaker"
	"github.com/hashicorp/terraform-provider-aws/internal/service/schemas"
	"github.com/hashicorp/terraform-provider-aws/internal/service/secretsmanager"
	"github.com/hashicorp/terraform-provider-aws/internal/service/securityhub"
	"github.com/hashicorp/terraform-provider-aws/internal/service/serverlessrepo"
	"github.com/hashicorp/terraform-provider-aws/internal/service/servicecatalog"
	"github.com/hashicorp/terraform-provider-aws/internal/service/servicediscovery"
	"github.com/hashicorp/terraform-provider-aws/internal/service/servicequotas"
	"github.com/hashicorp/terraform-provider-aws/internal/service/ses"
	"github.com/hashicorp/terraform-provider-aws/internal/service/sfn"
	"github.com/hashicorp/terraform-provider-aws/internal/service/shield"
	"github.com/hashicorp/terraform-provider-aws/internal/service/signer"
	"github.com/hashicorp/terraform-provider-aws/internal/service/simpledb"
	"github.com/hashicorp/terraform-provider-aws/internal/service/sns"
	"github.com/hashicorp/terraform-provider-aws/internal/service/sqs"
	"github.com/hashicorp/terraform-provider-aws/internal/service/ssm"
	"github.com/hashicorp/terraform-provider-aws/internal/service/ssoadmin"
	"github.com/hashicorp/terraform-provider-aws/internal/service/storagegateway"
	"github.com/hashicorp/terraform-provider-aws/internal/service/sts"
	"github.com/hashicorp/terraform-provider-aws/internal/service/swf"
	"github.com/hashicorp/terraform-provider-aws/internal/service/synthetics"
	"github.com/hashicorp/terraform-provider-aws/internal/service/timestreamwrite"
	"github.com/hashicorp/terraform-provider-aws/internal/service/transfer"
	"github.com/hashicorp/terraform-provider-aws/internal/service/waf"
	"github.com/hashicorp/terraform-provider-aws/internal/service/wafregional"
	"github.com/hashicorp/terraform-provider-aws/internal/service/wafv2"
	"github.com/hashicorp/terraform-provider-aws/internal/service/worklink"
	"github.com/hashicorp/terraform-provider-aws/internal/service/workspaces"
	"github.com/hashicorp/terraform-provider-aws/internal/service/xray"
	tftags "github.com/hashicorp/terraform-provider-aws/internal/tags"
	"github.com/hashicorp/terraform-provider-aws/internal/verify"
)

// Provider returns a *schema.Provider.
func Provider() *schema.Provider {
	// TODO: Move the validation to this, requires conditional schemas
	// TODO: Move the configuration to this, requires validation

	// The actual provider
	provider := &schema.Provider{
		Schema: map[string]*schema.Schema{
			"access_key": {
				Type:        schema.TypeString,
				Optional:    true,
				Default:     "",
				Description: descriptions["access_key"],
			},

			"secret_key": {
				Type:        schema.TypeString,
				Optional:    true,
				Default:     "",
				Description: descriptions["secret_key"],
			},

			"profile": {
				Type:        schema.TypeString,
				Optional:    true,
				Default:     "",
				Description: descriptions["profile"],
			},

			"assume_role": assumeRoleSchema(),

			"shared_credentials_file": {
				Type:        schema.TypeString,
				Optional:    true,
				Default:     "",
				Description: descriptions["shared_credentials_file"],
			},

			"token": {
				Type:        schema.TypeString,
				Optional:    true,
				Default:     "",
				Description: descriptions["token"],
			},

			"region": {
				Type:     schema.TypeString,
				Required: true,
				DefaultFunc: schema.MultiEnvDefaultFunc([]string{
					"AWS_REGION",
					"AWS_DEFAULT_REGION",
				}, nil),
				Description:  descriptions["region"],
				InputDefault: "us-east-1", // lintignore:AWSAT003
			},

			"max_retries": {
				Type:        schema.TypeInt,
				Optional:    true,
				Default:     25,
				Description: descriptions["max_retries"],
			},

			"allowed_account_ids": {
				Type:          schema.TypeSet,
				Elem:          &schema.Schema{Type: schema.TypeString},
				Optional:      true,
				ConflictsWith: []string{"forbidden_account_ids"},
				Set:           schema.HashString,
			},

			"forbidden_account_ids": {
				Type:          schema.TypeSet,
				Elem:          &schema.Schema{Type: schema.TypeString},
				Optional:      true,
				ConflictsWith: []string{"allowed_account_ids"},
				Set:           schema.HashString,
			},

			"default_tags": {
				Type:        schema.TypeList,
				Optional:    true,
				MaxItems:    1,
				Description: "Configuration block with settings to default resource tags across all resources.",
				Elem: &schema.Resource{
					Schema: map[string]*schema.Schema{
						"tags": {
							Type:        schema.TypeMap,
							Optional:    true,
							Elem:        &schema.Schema{Type: schema.TypeString},
							Description: "Resource tags to default across all resources",
						},
					},
				},
			},

			"http_proxy": {
				Type:        schema.TypeString,
				Optional:    true,
				Description: descriptions["http_proxy"],
			},

			"endpoints": endpointsSchema(),

			"ignore_tags": {
				Type:        schema.TypeList,
				Optional:    true,
				MaxItems:    1,
				Description: "Configuration block with settings to ignore resource tags across all resources.",
				Elem: &schema.Resource{
					Schema: map[string]*schema.Schema{
						"keys": {
							Type:        schema.TypeSet,
							Optional:    true,
							Elem:        &schema.Schema{Type: schema.TypeString},
							Set:         schema.HashString,
							Description: "Resource tag keys to ignore across all resources.",
						},
						"key_prefixes": {
							Type:        schema.TypeSet,
							Optional:    true,
							Elem:        &schema.Schema{Type: schema.TypeString},
							Set:         schema.HashString,
							Description: "Resource tag key prefixes to ignore across all resources.",
						},
					},
				},
			},

			"insecure": {
				Type:        schema.TypeBool,
				Optional:    true,
				Default:     false,
				Description: descriptions["insecure"],
			},

			"skip_credentials_validation": {
				Type:        schema.TypeBool,
				Optional:    true,
				Default:     false,
				Description: descriptions["skip_credentials_validation"],
			},

			"skip_get_ec2_platforms": {
				Type:        schema.TypeBool,
				Optional:    true,
				Default:     false,
				Description: descriptions["skip_get_ec2_platforms"],
			},

			"skip_region_validation": {
				Type:        schema.TypeBool,
				Optional:    true,
				Default:     false,
				Description: descriptions["skip_region_validation"],
			},

			"skip_requesting_account_id": {
				Type:        schema.TypeBool,
				Optional:    true,
				Default:     false,
				Description: descriptions["skip_requesting_account_id"],
			},

			"skip_metadata_api_check": {
				Type:        schema.TypeBool,
				Optional:    true,
				Default:     false,
				Description: descriptions["skip_metadata_api_check"],
			},

			"s3_force_path_style": {
				Type:        schema.TypeBool,
				Optional:    true,
				Default:     false,
				Description: descriptions["s3_force_path_style"],
			},
		},

		DataSourcesMap: map[string]*schema.Resource{
			"aws_acm_certificate": acm.DataSourceCertificate(),

			"aws_acmpca_certificate_authority": acmpca.DataSourceCertificateAuthority(),
			"aws_acmpca_certificate":           acmpca.DataSourceCertificate(),

			"aws_api_gateway_api_key":     apigateway.DataSourceAPIKey(),
			"aws_api_gateway_domain_name": apigateway.DataSourceDomainName(),
			"aws_api_gateway_export":      apigateway.DataSourceExport(),
			"aws_api_gateway_resource":    apigateway.DataSourceResource(),
			"aws_api_gateway_rest_api":    apigateway.DataSourceRestAPI(),
			"aws_api_gateway_sdk":         apigateway.DataSourceSdk(),
			"aws_api_gateway_vpc_link":    apigateway.DataSourceVPCLink(),

			"aws_apigatewayv2_api":    apigatewayv2.DataSourceAPI(),
			"aws_apigatewayv2_apis":   apigatewayv2.DataSourceAPIs(),
			"aws_apigatewayv2_export": apigatewayv2.DataSourceExport(),

			"aws_appmesh_mesh":            appmesh.DataSourceMesh(),
			"aws_appmesh_virtual_service": appmesh.DataSourceVirtualService(),

			"aws_autoscaling_group":    autoscaling.DataSourceGroup(),
			"aws_autoscaling_groups":   autoscaling.DataSourceGroups(),
			"aws_launch_configuration": autoscaling.DataSourceLaunchConfiguration(),

			"aws_backup_plan":      backup.DataSourcePlan(),
			"aws_backup_selection": backup.DataSourceSelection(),
			"aws_backup_vault":     backup.DataSourceVault(),

			"aws_batch_compute_environment": batch.DataSourceComputeEnvironment(),
			"aws_batch_job_queue":           batch.DataSourceJobQueue(),
			"aws_batch_scheduling_policy":   batch.DataSourceSchedulingPolicy(),

			"aws_cloudcontrolapi_resource": cloudcontrol.DataSourceResource(),

			"aws_cloudformation_export": cloudformation.DataSourceExport(),
			"aws_cloudformation_stack":  cloudformation.DataSourceStack(),
			"aws_cloudformation_type":   cloudformation.DataSourceType(),

			"aws_cloudfront_cache_policy":                   cloudfront.DataSourceCachePolicy(),
			"aws_cloudfront_distribution":                   cloudfront.DataSourceDistribution(),
			"aws_cloudfront_function":                       cloudfront.DataSourceFunction(),
			"aws_cloudfront_log_delivery_canonical_user_id": cloudfront.DataSourceLogDeliveryCanonicalUserID(),
			"aws_cloudfront_origin_access_identity":         cloudfront.DataSourceOriginAccessIdentity(),
			"aws_cloudfront_origin_request_policy":          cloudfront.DataSourceOriginRequestPolicy(),
			"aws_cloudfront_response_headers_policy":        cloudfront.DataSourceResponseHeadersPolicy(),

			"aws_cloudhsm_v2_cluster": cloudhsmv2.DataSourceCluster(),

			"aws_cloudtrail_service_account": cloudtrail.DataSourceServiceAccount(),

			"aws_cloudwatch_event_connection": events.DataSourceConnection(),
			"aws_cloudwatch_event_source":     events.DataSourceSource(),

			"aws_cloudwatch_log_group":  cloudwatchlogs.DataSourceGroup(),
			"aws_cloudwatch_log_groups": cloudwatchlogs.DataSourceGroups(),

			"aws_codeartifact_authorization_token": codeartifact.DataSourceAuthorizationToken(),
			"aws_codeartifact_repository_endpoint": codeartifact.DataSourceRepositoryEndpoint(),

			"aws_codecommit_approval_rule_template": codecommit.DataSourceApprovalRuleTemplate(),
			"aws_codecommit_repository":             codecommit.DataSourceRepository(),

			"aws_codestarconnections_connection": codestarconnections.DataSourceConnection(),

			"aws_cognito_user_pool_client":              cognitoidp.DataSourceUserPoolClient(),
			"aws_cognito_user_pool_clients":             cognitoidp.DataSourceUserPoolClients(),
			"aws_cognito_user_pool_signing_certificate": cognitoidp.DataSourceUserPoolSigningCertificate(),
			"aws_cognito_user_pools":                    cognitoidp.DataSourceUserPools(),

			"aws_connect_bot_association":             connect.DataSourceBotAssociation(),
			"aws_connect_contact_flow":                connect.DataSourceContactFlow(),
			"aws_connect_contact_flow_module":         connect.DataSourceContactFlowModule(),
			"aws_connect_hours_of_operation":          connect.DataSourceHoursOfOperation(),
			"aws_connect_instance":                    connect.DataSourceInstance(),
			"aws_connect_lambda_function_association": connect.DataSourceLambdaFunctionAssociation(),
			"aws_connect_prompt":                      connect.DataSourcePrompt(),
			"aws_connect_quick_connect":               connect.DataSourceQuickConnect(),

			"aws_cur_report_definition": cur.DataSourceReportDefinition(),

			"aws_datapipeline_pipeline_definition": datapipeline.DataSourcePipelineDefinition(),
			"aws_datapipeline_pipeline":            datapipeline.DataSourcePipeline(),

			"aws_docdb_engine_version":        docdb.DataSourceEngineVersion(),
			"aws_docdb_orderable_db_instance": docdb.DataSourceOrderableDBInstance(),

			"aws_dx_connection": directconnect.DataSourceConnection(),
			"aws_dx_gateway":    directconnect.DataSourceGateway(),
			"aws_dx_location":   directconnect.DataSourceLocation(),
			"aws_dx_locations":  directconnect.DataSourceLocations(),

			"aws_directory_service_directory": ds.DataSourceDirectory(),

			"aws_dynamodb_table": dynamodb.DataSourceTable(),

			"aws_ami":                                        ec2.DataSourceAMI(),
			"aws_ami_ids":                                    ec2.DataSourceAMIIDs(),
			"aws_availability_zone":                          ec2.DataSourceAvailabilityZone(),
			"aws_availability_zones":                         ec2.DataSourceAvailabilityZones(),
			"aws_customer_gateway":                           ec2.DataSourceCustomerGateway(),
			"aws_ebs_default_kms_key":                        ec2.DataSourceEBSDefaultKMSKey(),
			"aws_ebs_encryption_by_default":                  ec2.DataSourceEBSEncryptionByDefault(),
			"aws_ebs_snapshot":                               ec2.DataSourceEBSSnapshot(),
			"aws_ebs_snapshot_ids":                           ec2.DataSourceEBSSnapshotIDs(),
			"aws_ebs_volume":                                 ec2.DataSourceEBSVolume(),
			"aws_ebs_volumes":                                ec2.DataSourceEBSVolumes(),
			"aws_ec2_coip_pool":                              ec2.DataSourceCoIPPool(),
			"aws_ec2_coip_pools":                             ec2.DataSourceCoIPPools(),
			"aws_ec2_host":                                   ec2.DataSourceHost(),
			"aws_ec2_instance_type_offering":                 ec2.DataSourceInstanceTypeOffering(),
			"aws_ec2_instance_type_offerings":                ec2.DataSourceInstanceTypeOfferings(),
			"aws_ec2_instance_type":                          ec2.DataSourceInstanceType(),
			"aws_ec2_instance_types":                         ec2.DataSourceInstanceTypes(),
			"aws_ec2_local_gateway_route_table":              ec2.DataSourceLocalGatewayRouteTable(),
			"aws_ec2_local_gateway_route_tables":             ec2.DataSourceLocalGatewayRouteTables(),
			"aws_ec2_local_gateway_virtual_interface":        ec2.DataSourceLocalGatewayVirtualInterface(),
			"aws_ec2_local_gateway_virtual_interface_group":  ec2.DataSourceLocalGatewayVirtualInterfaceGroup(),
			"aws_ec2_local_gateway_virtual_interface_groups": ec2.DataSourceLocalGatewayVirtualInterfaceGroups(),
			"aws_ec2_local_gateway":                          ec2.DataSourceLocalGateway(),
			"aws_ec2_local_gateways":                         ec2.DataSourceLocalGateways(),
			"aws_ec2_managed_prefix_list":                    ec2.DataSourceManagedPrefixList(),
			"aws_ec2_spot_price":                             ec2.DataSourceSpotPrice(),
			"aws_ec2_transit_gateway":                        ec2.DataSourceTransitGateway(),
			"aws_ec2_transit_gateway_dx_gateway_attachment":  ec2.DataSourceTransitGatewayDxGatewayAttachment(),
			"aws_ec2_transit_gateway_peering_attachment":     ec2.DataSourceTransitGatewayPeeringAttachment(),
			"aws_ec2_transit_gateway_route_table":            ec2.DataSourceTransitGatewayRouteTable(),
			"aws_ec2_transit_gateway_route_tables":           ec2.DataSourceTransitGatewayRouteTables(),
			"aws_ec2_transit_gateway_vpc_attachment":         ec2.DataSourceTransitGatewayVPCAttachment(),
			"aws_ec2_transit_gateway_vpn_attachment":         ec2.DataSourceTransitGatewayVPNAttachment(),
			"aws_eip":                                        ec2.DataSourceEIP(),
			"aws_instance":                                   ec2.DataSourceInstance(),
			"aws_instances":                                  ec2.DataSourceInstances(),
			"aws_internet_gateway":                           ec2.DataSourceInternetGateway(),
			"aws_key_pair":                                   ec2.DataSourceKeyPair(),
			"aws_launch_template":                            ec2.DataSourceLaunchTemplate(),
			"aws_nat_gateway":                                ec2.DataSourceNATGateway(),
			"aws_network_acls":                               ec2.DataSourceNetworkACLs(),
			"aws_network_interface":                          ec2.DataSourceNetworkInterface(),
			"aws_network_interfaces":                         ec2.DataSourceNetworkInterfaces(),
			"aws_prefix_list":                                ec2.DataSourcePrefixList(),
			"aws_route_table":                                ec2.DataSourceRouteTable(),
			"aws_route_tables":                               ec2.DataSourceRouteTables(),
			"aws_route":                                      ec2.DataSourceRoute(),
			"aws_security_group":                             ec2.DataSourceSecurityGroup(),
			"aws_security_groups":                            ec2.DataSourceSecurityGroups(),
			"aws_subnet_ids":                                 ec2.DataSourceSubnetIDs(),
			"aws_subnet":                                     ec2.DataSourceSubnet(),
			"aws_subnets":                                    ec2.DataSourceSubnets(),
			"aws_vpc_dhcp_options":                           ec2.DataSourceVPCDHCPOptions(),
			"aws_vpc_endpoint_service":                       ec2.DataSourceVPCEndpointService(),
			"aws_vpc_endpoint":                               ec2.DataSourceVPCEndpoint(),
			"aws_vpc_ipam_pool":                              ec2.DataSourceVPCIpamPool(),
			"aws_vpc_ipam_preview_next_cidr":                 ec2.DataSourceVPCIpamPreviewNextCidr(),
			"aws_vpc_peering_connection":                     ec2.DataSourceVPCPeeringConnection(),
			"aws_vpc_peering_connections":                    ec2.DataSourceVPCPeeringConnections(),
			"aws_vpc":                                        ec2.DataSourceVPC(),
			"aws_vpcs":                                       ec2.DataSourceVPCs(),
			"aws_vpn_gateway":                                ec2.DataSourceVPNGateway(),

			"aws_ecr_authorization_token": ecr.DataSourceAuthorizationToken(),
			"aws_ecr_image":               ecr.DataSourceImage(),
			"aws_ecr_repository":          ecr.DataSourceRepository(),

			"aws_ecs_cluster":              ecs.DataSourceCluster(),
			"aws_ecs_container_definition": ecs.DataSourceContainerDefinition(),
			"aws_ecs_service":              ecs.DataSourceService(),
			"aws_ecs_task_definition":      ecs.DataSourceTaskDefinition(),

			"aws_efs_access_point":  efs.DataSourceAccessPoint(),
			"aws_efs_access_points": efs.DataSourceAccessPoints(),
			"aws_efs_file_system":   efs.DataSourceFileSystem(),
			"aws_efs_mount_target":  efs.DataSourceMountTarget(),

			"aws_eks_addon":        eks.DataSourceAddon(),
			"aws_eks_cluster":      eks.DataSourceCluster(),
			"aws_eks_clusters":     eks.DataSourceClusters(),
			"aws_eks_cluster_auth": eks.DataSourceClusterAuth(),
			"aws_eks_node_group":   eks.DataSourceNodeGroup(),
			"aws_eks_node_groups":  eks.DataSourceNodeGroups(),

			"aws_elasticache_cluster":           elasticache.DataSourceCluster(),
			"aws_elasticache_replication_group": elasticache.DataSourceReplicationGroup(),
			"aws_elasticache_user":              elasticache.DataSourceUser(),

			"aws_elastic_beanstalk_application":    elasticbeanstalk.DataSourceApplication(),
			"aws_elastic_beanstalk_hosted_zone":    elasticbeanstalk.DataSourceHostedZone(),
			"aws_elastic_beanstalk_solution_stack": elasticbeanstalk.DataSourceSolutionStack(),

			"aws_elasticsearch_domain": elasticsearch.DataSourceDomain(),

			"aws_elb":                 elb.DataSourceLoadBalancer(),
			"aws_elb_hosted_zone_id":  elb.DataSourceHostedZoneID(),
			"aws_elb_service_account": elb.DataSourceServiceAccount(),

			// Adding the Aliases for the ALB -> LB Rename
			"aws_alb_listener":     elbv2.DataSourceListener(),
			"aws_alb_target_group": elbv2.DataSourceTargetGroup(),
			"aws_alb":              elbv2.DataSourceLoadBalancer(),
			"aws_lb_listener":      elbv2.DataSourceListener(),
			"aws_lb_target_group":  elbv2.DataSourceTargetGroup(),
			"aws_lb":               elbv2.DataSourceLoadBalancer(),

			"aws_emr_release_labels": emr.DataSourceReleaseLabels(),

			"aws_kinesis_firehose_delivery_stream": firehose.DataSourceDeliveryStream(),

			"aws_globalaccelerator_accelerator": globalaccelerator.DataSourceAccelerator(),

			"aws_glue_connection":                       glue.DataSourceConnection(),
			"aws_glue_data_catalog_encryption_settings": glue.DataSourceDataCatalogEncryptionSettings(),
			"aws_glue_script":                           glue.DataSourceScript(),

			"aws_guardduty_detector": guardduty.DataSourceDetector(),

			"aws_iam_account_alias":      iam.DataSourceAccountAlias(),
			"aws_iam_group":              iam.DataSourceGroup(),
			"aws_iam_instance_profile":   iam.DataSourceInstanceProfile(),
			"aws_iam_policy":             iam.DataSourcePolicy(),
			"aws_iam_policy_document":    iam.DataSourcePolicyDocument(),
			"aws_iam_role":               iam.DataSourceRole(),
			"aws_iam_roles":              iam.DataSourceRoles(),
			"aws_iam_server_certificate": iam.DataSourceServerCertificate(),
			"aws_iam_session_context":    iam.DataSourceSessionContext(),
			"aws_iam_user":               iam.DataSourceUser(),
			"aws_iam_user_ssh_key":       iam.DataSourceUserSSHKey(),
			"aws_iam_users":              iam.DataSourceUsers(),

			"aws_identitystore_group": identitystore.DataSourceGroup(),
			"aws_identitystore_user":  identitystore.DataSourceUser(),

			"aws_imagebuilder_component":                     imagebuilder.DataSourceComponent(),
			"aws_imagebuilder_components":                    imagebuilder.DataSourceComponents(),
			"aws_imagebuilder_distribution_configuration":    imagebuilder.DataSourceDistributionConfiguration(),
			"aws_imagebuilder_distribution_configurations":   imagebuilder.DataSourceDistributionConfigurations(),
			"aws_imagebuilder_image":                         imagebuilder.DataSourceImage(),
			"aws_imagebuilder_image_pipeline":                imagebuilder.DataSourceImagePipeline(),
			"aws_imagebuilder_image_recipe":                  imagebuilder.DataSourceImageRecipe(),
			"aws_imagebuilder_image_recipes":                 imagebuilder.DataSourceImageRecipes(),
			"aws_imagebuilder_infrastructure_configuration":  imagebuilder.DataSourceInfrastructureConfiguration(),
			"aws_imagebuilder_infrastructure_configurations": imagebuilder.DataSourceInfrastructureConfigurations(),

			"aws_inspector_rules_packages": inspector.DataSourceRulesPackages(),

			"aws_iot_endpoint": iot.DataSourceEndpoint(),

			"aws_msk_broker_nodes":  kafka.DataSourceBrokerNodes(),
			"aws_msk_cluster":       kafka.DataSourceCluster(),
			"aws_msk_configuration": kafka.DataSourceConfiguration(),
			"aws_msk_kafka_version": kafka.DataSourceVersion(),

			"aws_mskconnect_custom_plugin":        kafkaconnect.DataSourceCustomPlugin(),
			"aws_mskconnect_worker_configuration": kafkaconnect.DataSourceWorkerConfiguration(),

			"aws_kinesis_stream":          kinesis.DataSourceStream(),
			"aws_kinesis_stream_consumer": kinesis.DataSourceStreamConsumer(),

			"aws_kms_alias":      kms.DataSourceAlias(),
			"aws_kms_ciphertext": kms.DataSourceCiphertext(),
			"aws_kms_key":        kms.DataSourceKey(),
			"aws_kms_public_key": kms.DataSourcePublicKey(),
			"aws_kms_secret":     kms.DataSourceSecret(),
			"aws_kms_secrets":    kms.DataSourceSecrets(),

			"aws_lakeformation_data_lake_settings": lakeformation.DataSourceDataLakeSettings(),
			"aws_lakeformation_permissions":        lakeformation.DataSourcePermissions(),
			"aws_lakeformation_resource":           lakeformation.DataSourceResource(),

			"aws_lambda_alias":               lambda.DataSourceAlias(),
			"aws_lambda_code_signing_config": lambda.DataSourceCodeSigningConfig(),
			"aws_lambda_function":            lambda.DataSourceFunction(),
			"aws_lambda_invocation":          lambda.DataSourceInvocation(),
			"aws_lambda_layer_version":       lambda.DataSourceLayerVersion(),

			"aws_lex_bot":       lexmodels.DataSourceBot(),
			"aws_lex_bot_alias": lexmodels.DataSourceBotAlias(),
			"aws_lex_intent":    lexmodels.DataSourceIntent(),
			"aws_lex_slot_type": lexmodels.DataSourceSlotType(),

			"aws_arn":                     meta.DataSourceARN(),
			"aws_billing_service_account": meta.DataSourceBillingServiceAccount(),
			"aws_default_tags":            meta.DataSourceDefaultTags(),
			"aws_ip_ranges":               meta.DataSourceIPRanges(),
			"aws_partition":               meta.DataSourcePartition(),
			"aws_region":                  meta.DataSourceRegion(),
			"aws_regions":                 meta.DataSourceRegions(),

			"aws_mq_broker": mq.DataSourceBroker(),

			"aws_neptune_engine_version":        neptune.DataSourceEngineVersion(),
			"aws_neptune_orderable_db_instance": neptune.DataSourceOrderableDBInstance(),

			"aws_organizations_delegated_administrators": organizations.DataSourceDelegatedAdministrators(),
			"aws_organizations_delegated_services":       organizations.DataSourceDelegatedServices(),
			"aws_organizations_organization":             organizations.DataSourceOrganization(),
			"aws_organizations_organizational_units":     organizations.DataSourceOrganizationalUnits(),
			"aws_organizations_resource_tags":            organizations.DataSourceResourceTags(),

			"aws_outposts_outpost":                outposts.DataSourceOutpost(),
			"aws_outposts_outpost_instance_type":  outposts.DataSourceOutpostInstanceType(),
			"aws_outposts_outpost_instance_types": outposts.DataSourceOutpostInstanceTypes(),
			"aws_outposts_outposts":               outposts.DataSourceOutposts(),
			"aws_outposts_site":                   outposts.DataSourceSite(),
			"aws_outposts_sites":                  outposts.DataSourceSites(),

			"aws_pricing_product": pricing.DataSourceProduct(),

			"aws_qldb_ledger": qldb.DataSourceLedger(),

			"aws_ram_resource_share": ram.DataSourceResourceShare(),

			"aws_ses_active_receipt_rule_set": ses.DataSourceActiveReceiptRuleSet(),
			"aws_ses_domain_identity":         ses.DataSourceDomainIdentity(),
			"aws_ses_email_identity":          ses.DataSourceEmailIdentity(),

			"aws_db_cluster_snapshot":       rds.DataSourceClusterSnapshot(),
			"aws_db_event_categories":       rds.DataSourceEventCategories(),
			"aws_db_instance":               rds.DataSourceInstance(),
			"aws_db_proxy":                  rds.DataSourceProxy(),
			"aws_db_snapshot":               rds.DataSourceSnapshot(),
			"aws_db_subnet_group":           rds.DataSourceSubnetGroup(),
			"aws_rds_certificate":           rds.DataSourceCertificate(),
			"aws_rds_cluster":               rds.DataSourceCluster(),
			"aws_rds_engine_version":        rds.DataSourceEngineVersion(),
			"aws_rds_orderable_db_instance": rds.DataSourceOrderableInstance(),

			"aws_redshift_cluster":           redshift.DataSourceCluster(),
			"aws_redshift_orderable_cluster": redshift.DataSourceOrderableCluster(),
			"aws_redshift_service_account":   redshift.DataSourceServiceAccount(),

			"aws_resourcegroupstaggingapi_resources": resourcegroupstaggingapi.DataSourceResources(),

			"aws_route53_delegation_set": route53.DataSourceDelegationSet(),
			"aws_route53_zone":           route53.DataSourceZone(),

			"aws_route53_resolver_endpoint": route53resolver.DataSourceEndpoint(),
			"aws_route53_resolver_rule":     route53resolver.DataSourceRule(),
			"aws_route53_resolver_rules":    route53resolver.DataSourceRules(),

			"aws_canonical_user_id": s3.DataSourceCanonicalUserID(),
			"aws_s3_bucket":         s3.DataSourceBucket(),
			"aws_s3_bucket_object":  s3.DataSourceBucketObject(),
			"aws_s3_bucket_objects": s3.DataSourceBucketObjects(),

			"aws_sagemaker_prebuilt_ecr_image": sagemaker.DataSourcePrebuiltECRImage(),

			"aws_secretsmanager_secret":          secretsmanager.DataSourceSecret(),
			"aws_secretsmanager_secret_rotation": secretsmanager.DataSourceSecretRotation(),
			"aws_secretsmanager_secret_version":  secretsmanager.DataSourceSecretVersion(),

			"aws_serverlessapplicationrepository_application": serverlessrepo.DataSourceApplication(),

			"aws_servicecatalog_constraint":            servicecatalog.DataSourceConstraint(),
			"aws_servicecatalog_launch_paths":          servicecatalog.DataSourceLaunchPaths(),
			"aws_servicecatalog_portfolio_constraints": servicecatalog.DataSourcePortfolioConstraints(),
			"aws_servicecatalog_portfolio":             servicecatalog.DataSourcePortfolio(),
			"aws_servicecatalog_product":               servicecatalog.DataSourceProduct(),

			"aws_service_discovery_dns_namespace": servicediscovery.DataSourceDNSNamespace(),

			"aws_servicequotas_service":       servicequotas.DataSourceService(),
			"aws_servicequotas_service_quota": servicequotas.DataSourceServiceQuota(),

			"aws_sfn_activity":      sfn.DataSourceActivity(),
			"aws_sfn_state_machine": sfn.DataSourceStateMachine(),

			"aws_signer_signing_job":     signer.DataSourceSigningJob(),
			"aws_signer_signing_profile": signer.DataSourceSigningProfile(),

			"aws_sns_topic": sns.DataSourceTopic(),

			"aws_sqs_queue": sqs.DataSourceQueue(),

			"aws_ssm_document":           ssm.DataSourceDocument(),
			"aws_ssm_parameter":          ssm.DataSourceParameter(),
			"aws_ssm_parameters_by_path": ssm.DataSourceParametersByPath(),
			"aws_ssm_patch_baseline":     ssm.DataSourcePatchBaseline(),

			"aws_ssoadmin_instances":      ssoadmin.DataSourceInstances(),
			"aws_ssoadmin_permission_set": ssoadmin.DataSourcePermissionSet(),

			"aws_storagegateway_local_disk": storagegateway.DataSourceLocalDisk(),

			"aws_caller_identity": sts.DataSourceCallerIdentity(),

			"aws_transfer_server": transfer.DataSourceServer(),

			"aws_waf_ipset":           waf.DataSourceIPSet(),
			"aws_waf_rule":            waf.DataSourceRule(),
			"aws_waf_rate_based_rule": waf.DataSourceRateBasedRule(),
			"aws_waf_web_acl":         waf.DataSourceWebACL(),

			"aws_wafregional_ipset":           wafregional.DataSourceIPSet(),
			"aws_wafregional_rule":            wafregional.DataSourceRule(),
			"aws_wafregional_rate_based_rule": wafregional.DataSourceRateBasedRule(),
			"aws_wafregional_web_acl":         wafregional.DataSourceWebACL(),

			"aws_wafv2_ip_set":            wafv2.DataSourceIPSet(),
			"aws_wafv2_regex_pattern_set": wafv2.DataSourceRegexPatternSet(),
			"aws_wafv2_rule_group":        wafv2.DataSourceRuleGroup(),
			"aws_wafv2_web_acl":           wafv2.DataSourceWebACL(),

			"aws_workspaces_bundle":    workspaces.DataSourceBundle(),
			"aws_workspaces_directory": workspaces.DataSourceDirectory(),
			"aws_workspaces_image":     workspaces.DataSourceImage(),
			"aws_workspaces_workspace": workspaces.DataSourceWorkspace(),
		},

		ResourcesMap: map[string]*schema.Resource{
			"aws_accessanalyzer_analyzer": accessanalyzer.ResourceAnalyzer(),

			"aws_account_alternate_contact": account.ResourceAlternateContact(),

			"aws_acm_certificate":            acm.ResourceCertificate(),
			"aws_acm_certificate_validation": acm.ResourceCertificateValidation(),

			"aws_acmpca_certificate":                       acmpca.ResourceCertificate(),
			"aws_acmpca_certificate_authority":             acmpca.ResourceCertificateAuthority(),
			"aws_acmpca_certificate_authority_certificate": acmpca.ResourceCertificateAuthorityCertificate(),

			"aws_prometheus_workspace":                amp.ResourceWorkspace(),
			"aws_prometheus_alert_manager_definition": amp.ResourceAlertManagerDefinition(),
			"aws_prometheus_rule_group_namespace":     amp.ResourceRuleGroupNamespace(),

			"aws_amplify_app":                 amplify.ResourceApp(),
			"aws_amplify_backend_environment": amplify.ResourceBackendEnvironment(),
			"aws_amplify_branch":              amplify.ResourceBranch(),
			"aws_amplify_domain_association":  amplify.ResourceDomainAssociation(),
			"aws_amplify_webhook":             amplify.ResourceWebhook(),

			"aws_api_gateway_account":               apigateway.ResourceAccount(),
			"aws_api_gateway_api_key":               apigateway.ResourceAPIKey(),
			"aws_api_gateway_authorizer":            apigateway.ResourceAuthorizer(),
			"aws_api_gateway_base_path_mapping":     apigateway.ResourceBasePathMapping(),
			"aws_api_gateway_client_certificate":    apigateway.ResourceClientCertificate(),
			"aws_api_gateway_deployment":            apigateway.ResourceDeployment(),
			"aws_api_gateway_documentation_part":    apigateway.ResourceDocumentationPart(),
			"aws_api_gateway_documentation_version": apigateway.ResourceDocumentationVersion(),
			"aws_api_gateway_domain_name":           apigateway.ResourceDomainName(),
			"aws_api_gateway_gateway_response":      apigateway.ResourceGatewayResponse(),
			"aws_api_gateway_integration":           apigateway.ResourceIntegration(),
			"aws_api_gateway_integration_response":  apigateway.ResourceIntegrationResponse(),
			"aws_api_gateway_method":                apigateway.ResourceMethod(),
			"aws_api_gateway_method_response":       apigateway.ResourceMethodResponse(),
			"aws_api_gateway_method_settings":       apigateway.ResourceMethodSettings(),
			"aws_api_gateway_model":                 apigateway.ResourceModel(),
			"aws_api_gateway_request_validator":     apigateway.ResourceRequestValidator(),
			"aws_api_gateway_resource":              apigateway.ResourceResource(),
			"aws_api_gateway_rest_api":              apigateway.ResourceRestAPI(),
			"aws_api_gateway_rest_api_policy":       apigateway.ResourceRestAPIPolicy(),
			"aws_api_gateway_stage":                 apigateway.ResourceStage(),
			"aws_api_gateway_usage_plan":            apigateway.ResourceUsagePlan(),
			"aws_api_gateway_usage_plan_key":        apigateway.ResourceUsagePlanKey(),
			"aws_api_gateway_vpc_link":              apigateway.ResourceVPCLink(),

			"aws_apigatewayv2_api":                  apigatewayv2.ResourceAPI(),
			"aws_apigatewayv2_api_mapping":          apigatewayv2.ResourceAPIMapping(),
			"aws_apigatewayv2_authorizer":           apigatewayv2.ResourceAuthorizer(),
			"aws_apigatewayv2_deployment":           apigatewayv2.ResourceDeployment(),
			"aws_apigatewayv2_domain_name":          apigatewayv2.ResourceDomainName(),
			"aws_apigatewayv2_integration":          apigatewayv2.ResourceIntegration(),
			"aws_apigatewayv2_integration_response": apigatewayv2.ResourceIntegrationResponse(),
			"aws_apigatewayv2_model":                apigatewayv2.ResourceModel(),
			"aws_apigatewayv2_route":                apigatewayv2.ResourceRoute(),
			"aws_apigatewayv2_route_response":       apigatewayv2.ResourceRouteResponse(),
			"aws_apigatewayv2_stage":                apigatewayv2.ResourceStage(),
			"aws_apigatewayv2_vpc_link":             apigatewayv2.ResourceVPCLink(),

			"aws_appconfig_application":                  appconfig.ResourceApplication(),
			"aws_appconfig_configuration_profile":        appconfig.ResourceConfigurationProfile(),
			"aws_appconfig_deployment":                   appconfig.ResourceDeployment(),
			"aws_appconfig_deployment_strategy":          appconfig.ResourceDeploymentStrategy(),
			"aws_appconfig_environment":                  appconfig.ResourceEnvironment(),
			"aws_appconfig_hosted_configuration_version": appconfig.ResourceHostedConfigurationVersion(),

			"aws_appautoscaling_policy":           appautoscaling.ResourcePolicy(),
			"aws_appautoscaling_scheduled_action": appautoscaling.ResourceScheduledAction(),
			"aws_appautoscaling_target":           appautoscaling.ResourceTarget(),

			"aws_appmesh_gateway_route":   appmesh.ResourceGatewayRoute(),
			"aws_appmesh_mesh":            appmesh.ResourceMesh(),
			"aws_appmesh_route":           appmesh.ResourceRoute(),
			"aws_appmesh_virtual_gateway": appmesh.ResourceVirtualGateway(),
			"aws_appmesh_virtual_node":    appmesh.ResourceVirtualNode(),
			"aws_appmesh_virtual_router":  appmesh.ResourceVirtualRouter(),
			"aws_appmesh_virtual_service": appmesh.ResourceVirtualService(),

			"aws_apprunner_auto_scaling_configuration_version": apprunner.ResourceAutoScalingConfigurationVersion(),
			"aws_apprunner_connection":                         apprunner.ResourceConnection(),
			"aws_apprunner_custom_domain_association":          apprunner.ResourceCustomDomainAssociation(),
			"aws_apprunner_service":                            apprunner.ResourceService(),

			"aws_appstream_directory_config":        appstream.ResourceDirectoryConfig(),
			"aws_appstream_fleet":                   appstream.ResourceFleet(),
			"aws_appstream_fleet_stack_association": appstream.ResourceFleetStackAssociation(),
			"aws_appstream_image_builder":           appstream.ResourceImageBuilder(),
			"aws_appstream_stack":                   appstream.ResourceStack(),
			"aws_appstream_user":                    appstream.ResourceUser(),
			"aws_appstream_user_stack_association":  appstream.ResourceUserStackAssociation(),

			"aws_appsync_api_cache":                   appsync.ResourceAPICache(),
			"aws_appsync_api_key":                     appsync.ResourceAPIKey(),
			"aws_appsync_datasource":                  appsync.ResourceDataSource(),
			"aws_appsync_domain_name":                 appsync.ResourceDomainName(),
			"aws_appsync_domain_name_api_association": appsync.ResourceDomainNameApiAssociation(),
			"aws_appsync_function":                    appsync.ResourceFunction(),
			"aws_appsync_graphql_api":                 appsync.ResourceGraphQLAPI(),
			"aws_appsync_resolver":                    appsync.ResourceResolver(),

			"aws_athena_database":    athena.ResourceDatabase(),
			"aws_athena_named_query": athena.ResourceNamedQuery(),
			"aws_athena_workgroup":   athena.ResourceWorkGroup(),

			"aws_autoscaling_attachment":     autoscaling.ResourceAttachment(),
			"aws_autoscaling_group":          autoscaling.ResourceGroup(),
			"aws_autoscaling_group_tag":      autoscaling.ResourceGroupTag(),
			"aws_autoscaling_lifecycle_hook": autoscaling.ResourceLifecycleHook(),
			"aws_autoscaling_notification":   autoscaling.ResourceNotification(),
			"aws_autoscaling_policy":         autoscaling.ResourcePolicy(),
			"aws_autoscaling_schedule":       autoscaling.ResourceSchedule(),
			"aws_launch_configuration":       autoscaling.ResourceLaunchConfiguration(),

			"aws_autoscalingplans_scaling_plan": autoscalingplans.ResourceScalingPlan(),

			"aws_backup_global_settings":          backup.ResourceGlobalSettings(),
			"aws_backup_plan":                     backup.ResourcePlan(),
			"aws_backup_region_settings":          backup.ResourceRegionSettings(),
			"aws_backup_selection":                backup.ResourceSelection(),
			"aws_backup_vault":                    backup.ResourceVault(),
			"aws_backup_vault_lock_configuration": backup.ResourceVaultLockConfiguration(),
			"aws_backup_vault_notifications":      backup.ResourceVaultNotifications(),
			"aws_backup_vault_policy":             backup.ResourceVaultPolicy(),

			"aws_batch_compute_environment": batch.ResourceComputeEnvironment(),
			"aws_batch_job_definition":      batch.ResourceJobDefinition(),
			"aws_batch_job_queue":           batch.ResourceJobQueue(),
			"aws_batch_scheduling_policy":   batch.ResourceSchedulingPolicy(),

			"aws_budgets_budget":        budgets.ResourceBudget(),
			"aws_budgets_budget_action": budgets.ResourceBudgetAction(),

			"aws_chime_voice_connector":                         chime.ResourceVoiceConnector(),
			"aws_chime_voice_connector_group":                   chime.ResourceVoiceConnectorGroup(),
			"aws_chime_voice_connector_logging":                 chime.ResourceVoiceConnectorLogging(),
			"aws_chime_voice_connector_origination":             chime.ResourceVoiceConnectorOrigination(),
			"aws_chime_voice_connector_streaming":               chime.ResourceVoiceConnectorStreaming(),
			"aws_chime_voice_connector_termination":             chime.ResourceVoiceConnectorTermination(),
			"aws_chime_voice_connector_termination_credentials": chime.ResourceVoiceConnectorTerminationCredentials(),

			"aws_cloud9_environment_ec2":        cloud9.ResourceEnvironmentEC2(),
			"aws_cloud9_environment_membership": cloud9.ResourceEnvironmentMembership(),

			"aws_cloudcontrolapi_resource": cloudcontrol.ResourceResource(),

			"aws_cloudformation_stack":              cloudformation.ResourceStack(),
			"aws_cloudformation_stack_set":          cloudformation.ResourceStackSet(),
			"aws_cloudformation_stack_set_instance": cloudformation.ResourceStackSetInstance(),
			"aws_cloudformation_type":               cloudformation.ResourceType(),

			"aws_cloudfront_cache_policy":                   cloudfront.ResourceCachePolicy(),
			"aws_cloudfront_distribution":                   cloudfront.ResourceDistribution(),
			"aws_cloudfront_field_level_encryption_config":  cloudfront.ResourceFieldLevelEncryptionConfig(),
			"aws_cloudfront_field_level_encryption_profile": cloudfront.ResourceFieldLevelEncryptionProfile(),
			"aws_cloudfront_function":                       cloudfront.ResourceFunction(),
			"aws_cloudfront_key_group":                      cloudfront.ResourceKeyGroup(),
			"aws_cloudfront_monitoring_subscription":        cloudfront.ResourceMonitoringSubscription(),
			"aws_cloudfront_origin_access_identity":         cloudfront.ResourceOriginAccessIdentity(),
			"aws_cloudfront_origin_request_policy":          cloudfront.ResourceOriginRequestPolicy(),
			"aws_cloudfront_public_key":                     cloudfront.ResourcePublicKey(),
			"aws_cloudfront_realtime_log_config":            cloudfront.ResourceRealtimeLogConfig(),
			"aws_cloudfront_response_headers_policy":        cloudfront.ResourceResponseHeadersPolicy(),

			"aws_cloudhsm_v2_cluster": cloudhsmv2.ResourceCluster(),
			"aws_cloudhsm_v2_hsm":     cloudhsmv2.ResourceHSM(),

			"aws_cloudsearch_domain":                       cloudsearch.ResourceDomain(),
			"aws_cloudsearch_domain_service_access_policy": cloudsearch.ResourceDomainServiceAccessPolicy(),

			"aws_cloudtrail": cloudtrail.ResourceCloudTrail(),

			"aws_cloudwatch_composite_alarm": cloudwatch.ResourceCompositeAlarm(),
			"aws_cloudwatch_dashboard":       cloudwatch.ResourceDashboard(),
			"aws_cloudwatch_metric_alarm":    cloudwatch.ResourceMetricAlarm(),
			"aws_cloudwatch_metric_stream":   cloudwatch.ResourceMetricStream(),

			"aws_cloudwatch_event_api_destination": events.ResourceAPIDestination(),
			"aws_cloudwatch_event_archive":         events.ResourceArchive(),
			"aws_cloudwatch_event_bus":             events.ResourceBus(),
			"aws_cloudwatch_event_bus_policy":      events.ResourceBusPolicy(),
			"aws_cloudwatch_event_connection":      events.ResourceConnection(),
			"aws_cloudwatch_event_permission":      events.ResourcePermission(),
			"aws_cloudwatch_event_rule":            events.ResourceRule(),
			"aws_cloudwatch_event_target":          events.ResourceTarget(),

			"aws_cloudwatch_log_destination":         cloudwatchlogs.ResourceDestination(),
			"aws_cloudwatch_log_destination_policy":  cloudwatchlogs.ResourceDestinationPolicy(),
			"aws_cloudwatch_log_group":               cloudwatchlogs.ResourceGroup(),
			"aws_cloudwatch_log_metric_filter":       cloudwatchlogs.ResourceMetricFilter(),
			"aws_cloudwatch_log_resource_policy":     cloudwatchlogs.ResourceResourcePolicy(),
			"aws_cloudwatch_log_stream":              cloudwatchlogs.ResourceStream(),
			"aws_cloudwatch_log_subscription_filter": cloudwatchlogs.ResourceSubscriptionFilter(),
			"aws_cloudwatch_query_definition":        cloudwatchlogs.ResourceQueryDefinition(),

			"aws_codeartifact_domain":                        codeartifact.ResourceDomain(),
			"aws_codeartifact_domain_permissions_policy":     codeartifact.ResourceDomainPermissionsPolicy(),
			"aws_codeartifact_repository":                    codeartifact.ResourceRepository(),
			"aws_codeartifact_repository_permissions_policy": codeartifact.ResourceRepositoryPermissionsPolicy(),

			"aws_codebuild_project":           codebuild.ResourceProject(),
			"aws_codebuild_resource_policy":   codebuild.ResourceResourcePolicy(),
			"aws_codebuild_report_group":      codebuild.ResourceReportGroup(),
			"aws_codebuild_source_credential": codebuild.ResourceSourceCredential(),
			"aws_codebuild_webhook":           codebuild.ResourceWebhook(),

			"aws_codecommit_approval_rule_template":             codecommit.ResourceApprovalRuleTemplate(),
			"aws_codecommit_approval_rule_template_association": codecommit.ResourceApprovalRuleTemplateAssociation(),
			"aws_codecommit_repository":                         codecommit.ResourceRepository(),
			"aws_codecommit_trigger":                            codecommit.ResourceTrigger(),

			"aws_codedeploy_app":               codedeploy.ResourceApp(),
			"aws_codedeploy_deployment_config": codedeploy.ResourceDeploymentConfig(),
			"aws_codedeploy_deployment_group":  codedeploy.ResourceDeploymentGroup(),

			"aws_codepipeline":         codepipeline.ResourceCodePipeline(),
			"aws_codepipeline_webhook": codepipeline.ResourceWebhook(),

			"aws_codestarconnections_connection": codestarconnections.ResourceConnection(),
			"aws_codestarconnections_host":       codestarconnections.ResourceHost(),

			"aws_codestarnotifications_notification_rule": codestarnotifications.ResourceNotificationRule(),

			"aws_cognito_identity_pool":                        cognitoidentity.ResourcePool(),
			"aws_cognito_identity_pool_provider_principal_tag": cognitoidentity.ResourcePoolProviderPrincipalTag(),
			"aws_cognito_identity_pool_roles_attachment":       cognitoidentity.ResourcePoolRolesAttachment(),

			"aws_cognito_identity_provider":          cognitoidp.ResourceIdentityProvider(),
			"aws_cognito_resource_server":            cognitoidp.ResourceResourceServer(),
			"aws_cognito_user_group":                 cognitoidp.ResourceUserGroup(),
			"aws_cognito_user_pool":                  cognitoidp.ResourceUserPool(),
			"aws_cognito_user_pool_client":           cognitoidp.ResourceUserPoolClient(),
			"aws_cognito_user_pool_domain":           cognitoidp.ResourceUserPoolDomain(),
			"aws_cognito_user_pool_ui_customization": cognitoidp.ResourceUserPoolUICustomization(),

			"aws_config_aggregate_authorization":       configservice.ResourceAggregateAuthorization(),
			"aws_config_config_rule":                   configservice.ResourceConfigRule(),
			"aws_config_configuration_aggregator":      configservice.ResourceConfigurationAggregator(),
			"aws_config_configuration_recorder":        configservice.ResourceConfigurationRecorder(),
			"aws_config_configuration_recorder_status": configservice.ResourceConfigurationRecorderStatus(),
			"aws_config_conformance_pack":              configservice.ResourceConformancePack(),
			"aws_config_delivery_channel":              configservice.ResourceDeliveryChannel(),
			"aws_config_organization_conformance_pack": configservice.ResourceOrganizationConformancePack(),
			"aws_config_organization_custom_rule":      configservice.ResourceOrganizationCustomRule(),
			"aws_config_organization_managed_rule":     configservice.ResourceOrganizationManagedRule(),
			"aws_config_remediation_configuration":     configservice.ResourceRemediationConfiguration(),

			"aws_connect_bot_association":             connect.ResourceBotAssociation(),
			"aws_connect_contact_flow":                connect.ResourceContactFlow(),
			"aws_connect_contact_flow_module":         connect.ResourceContactFlowModule(),
			"aws_connect_instance":                    connect.ResourceInstance(),
			"aws_connect_hours_of_operation":          connect.ResourceHoursOfOperation(),
			"aws_connect_lambda_function_association": connect.ResourceLambdaFunctionAssociation(),
			"aws_connect_queue":                       connect.ResourceQueue(),
			"aws_connect_quick_connect":               connect.ResourceQuickConnect(),
			"aws_connect_security_profile":            connect.ResourceSecurityProfile(),

			"aws_cur_report_definition": cur.ResourceReportDefinition(),

<<<<<<< HEAD
			"aws_datapipeline_pipeline":            datapipeline.ResourcePipeline(),
			"aws_datapipeline_pipeline_definition": datapipeline.ResourcePipelineDefinition(),
=======
			"aws_dataexchange_data_set": dataexchange.ResourceDataSet(),

			"aws_datapipeline_pipeline": datapipeline.ResourcePipeline(),
>>>>>>> 9f214e53

			"aws_datasync_agent":                            datasync.ResourceAgent(),
			"aws_datasync_location_efs":                     datasync.ResourceLocationEFS(),
			"aws_datasync_location_fsx_lustre_file_system":  datasync.ResourceLocationFSxLustreFileSystem(),
			"aws_datasync_location_fsx_windows_file_system": datasync.ResourceLocationFSxWindowsFileSystem(),
			"aws_datasync_location_hdfs":                    datasync.ResourceLocationHdfs(),
			"aws_datasync_location_nfs":                     datasync.ResourceLocationNFS(),
			"aws_datasync_location_s3":                      datasync.ResourceLocationS3(),
			"aws_datasync_location_smb":                     datasync.ResourceLocationSMB(),
			"aws_datasync_task":                             datasync.ResourceTask(),

			"aws_dax_cluster":         dax.ResourceCluster(),
			"aws_dax_parameter_group": dax.ResourceParameterGroup(),
			"aws_dax_subnet_group":    dax.ResourceSubnetGroup(),

			"aws_devicefarm_device_pool":       devicefarm.ResourceDevicePool(),
			"aws_devicefarm_instance_profile":  devicefarm.ResourceInstanceProfile(),
			"aws_devicefarm_network_profile":   devicefarm.ResourceNetworkProfile(),
			"aws_devicefarm_project":           devicefarm.ResourceProject(),
			"aws_devicefarm_test_grid_project": devicefarm.ResourceTestGridProject(),
			"aws_devicefarm_upload":            devicefarm.ResourceUpload(),

			"aws_detective_graph":               detective.ResourceGraph(),
			"aws_detective_invitation_accepter": detective.ResourceInvitationAccepter(),
			"aws_detective_member":              detective.ResourceMember(),

			"aws_dx_bgp_peer":                                  directconnect.ResourceBGPPeer(),
			"aws_dx_connection":                                directconnect.ResourceConnection(),
			"aws_dx_connection_association":                    directconnect.ResourceConnectionAssociation(),
			"aws_dx_connection_confirmation":                   directconnect.ResourceConnectionConfirmation(),
			"aws_dx_gateway":                                   directconnect.ResourceGateway(),
			"aws_dx_gateway_association":                       directconnect.ResourceGatewayAssociation(),
			"aws_dx_gateway_association_proposal":              directconnect.ResourceGatewayAssociationProposal(),
			"aws_dx_hosted_connection":                         directconnect.ResourceHostedConnection(),
			"aws_dx_hosted_private_virtual_interface":          directconnect.ResourceHostedPrivateVirtualInterface(),
			"aws_dx_hosted_private_virtual_interface_accepter": directconnect.ResourceHostedPrivateVirtualInterfaceAccepter(),
			"aws_dx_hosted_public_virtual_interface":           directconnect.ResourceHostedPublicVirtualInterface(),
			"aws_dx_hosted_public_virtual_interface_accepter":  directconnect.ResourceHostedPublicVirtualInterfaceAccepter(),
			"aws_dx_hosted_transit_virtual_interface":          directconnect.ResourceHostedTransitVirtualInterface(),
			"aws_dx_hosted_transit_virtual_interface_accepter": directconnect.ResourceHostedTransitVirtualInterfaceAccepter(),
			"aws_dx_lag":                       directconnect.ResourceLag(),
			"aws_dx_private_virtual_interface": directconnect.ResourcePrivateVirtualInterface(),
			"aws_dx_public_virtual_interface":  directconnect.ResourcePublicVirtualInterface(),
			"aws_dx_transit_virtual_interface": directconnect.ResourceTransitVirtualInterface(),

			"aws_dlm_lifecycle_policy": dlm.ResourceLifecyclePolicy(),

			"aws_dms_certificate":              dms.ResourceCertificate(),
			"aws_dms_endpoint":                 dms.ResourceEndpoint(),
			"aws_dms_event_subscription":       dms.ResourceEventSubscription(),
			"aws_dms_replication_instance":     dms.ResourceReplicationInstance(),
			"aws_dms_replication_subnet_group": dms.ResourceReplicationSubnetGroup(),
			"aws_dms_replication_task":         dms.ResourceReplicationTask(),

			"aws_docdb_cluster":                 docdb.ResourceCluster(),
			"aws_docdb_cluster_instance":        docdb.ResourceClusterInstance(),
			"aws_docdb_cluster_parameter_group": docdb.ResourceClusterParameterGroup(),
			"aws_docdb_cluster_snapshot":        docdb.ResourceClusterSnapshot(),
			"aws_docdb_global_cluster":          docdb.ResourceGlobalCluster(),
			"aws_docdb_subnet_group":            docdb.ResourceSubnetGroup(),

			"aws_directory_service_conditional_forwarder": ds.ResourceConditionalForwarder(),
			"aws_directory_service_directory":             ds.ResourceDirectory(),
			"aws_directory_service_log_subscription":      ds.ResourceLogSubscription(),

			"aws_dynamodb_global_table":                  dynamodb.ResourceGlobalTable(),
			"aws_dynamodb_kinesis_streaming_destination": dynamodb.ResourceKinesisStreamingDestination(),
			"aws_dynamodb_table":                         dynamodb.ResourceTable(),
			"aws_dynamodb_table_item":                    dynamodb.ResourceTableItem(),
			"aws_dynamodb_tag":                           dynamodb.ResourceTag(),

			"aws_ami":                                             ec2.ResourceAMI(),
			"aws_ami_copy":                                        ec2.ResourceAMICopy(),
			"aws_ami_from_instance":                               ec2.ResourceAMIFromInstance(),
			"aws_ami_launch_permission":                           ec2.ResourceAMILaunchPermission(),
			"aws_customer_gateway":                                ec2.ResourceCustomerGateway(),
			"aws_default_network_acl":                             ec2.ResourceDefaultNetworkACL(),
			"aws_default_route_table":                             ec2.ResourceDefaultRouteTable(),
			"aws_default_security_group":                          ec2.ResourceDefaultSecurityGroup(),
			"aws_default_subnet":                                  ec2.ResourceDefaultSubnet(),
			"aws_default_vpc":                                     ec2.ResourceDefaultVPC(),
			"aws_default_vpc_dhcp_options":                        ec2.ResourceDefaultVPCDHCPOptions(),
			"aws_ebs_default_kms_key":                             ec2.ResourceEBSDefaultKMSKey(),
			"aws_ebs_encryption_by_default":                       ec2.ResourceEBSEncryptionByDefault(),
			"aws_ebs_snapshot":                                    ec2.ResourceEBSSnapshot(),
			"aws_ebs_snapshot_copy":                               ec2.ResourceEBSSnapshotCopy(),
			"aws_ebs_snapshot_import":                             ec2.ResourceEBSSnapshotImport(),
			"aws_ebs_volume":                                      ec2.ResourceEBSVolume(),
			"aws_ec2_availability_zone_group":                     ec2.ResourceAvailabilityZoneGroup(),
			"aws_ec2_capacity_reservation":                        ec2.ResourceCapacityReservation(),
			"aws_ec2_carrier_gateway":                             ec2.ResourceCarrierGateway(),
			"aws_ec2_client_vpn_authorization_rule":               ec2.ResourceClientVPNAuthorizationRule(),
			"aws_ec2_client_vpn_endpoint":                         ec2.ResourceClientVPNEndpoint(),
			"aws_ec2_client_vpn_network_association":              ec2.ResourceClientVPNNetworkAssociation(),
			"aws_ec2_client_vpn_route":                            ec2.ResourceClientVPNRoute(),
			"aws_ec2_fleet":                                       ec2.ResourceFleet(),
			"aws_ec2_host":                                        ec2.ResourceHost(),
			"aws_ec2_local_gateway_route":                         ec2.ResourceLocalGatewayRoute(),
			"aws_ec2_local_gateway_route_table_vpc_association":   ec2.ResourceLocalGatewayRouteTableVPCAssociation(),
			"aws_ec2_managed_prefix_list":                         ec2.ResourceManagedPrefixList(),
			"aws_ec2_managed_prefix_list_entry":                   ec2.ResourceManagedPrefixListEntry(),
			"aws_ec2_subnet_cidr_reservation":                     ec2.ResourceSubnetCIDRReservation(),
			"aws_ec2_tag":                                         ec2.ResourceTag(),
			"aws_ec2_traffic_mirror_filter":                       ec2.ResourceTrafficMirrorFilter(),
			"aws_ec2_traffic_mirror_filter_rule":                  ec2.ResourceTrafficMirrorFilterRule(),
			"aws_ec2_traffic_mirror_session":                      ec2.ResourceTrafficMirrorSession(),
			"aws_ec2_traffic_mirror_target":                       ec2.ResourceTrafficMirrorTarget(),
			"aws_ec2_transit_gateway":                             ec2.ResourceTransitGateway(),
			"aws_ec2_transit_gateway_peering_attachment":          ec2.ResourceTransitGatewayPeeringAttachment(),
			"aws_ec2_transit_gateway_peering_attachment_accepter": ec2.ResourceTransitGatewayPeeringAttachmentAccepter(),
			"aws_ec2_transit_gateway_prefix_list_reference":       ec2.ResourceTransitGatewayPrefixListReference(),
			"aws_ec2_transit_gateway_route":                       ec2.ResourceTransitGatewayRoute(),
			"aws_ec2_transit_gateway_route_table":                 ec2.ResourceTransitGatewayRouteTable(),
			"aws_ec2_transit_gateway_route_table_association":     ec2.ResourceTransitGatewayRouteTableAssociation(),
			"aws_ec2_transit_gateway_route_table_propagation":     ec2.ResourceTransitGatewayRouteTablePropagation(),
			"aws_ec2_transit_gateway_vpc_attachment":              ec2.ResourceTransitGatewayVPCAttachment(),
			"aws_ec2_transit_gateway_vpc_attachment_accepter":     ec2.ResourceTransitGatewayVPCAttachmentAccepter(),
			"aws_egress_only_internet_gateway":                    ec2.ResourceEgressOnlyInternetGateway(),
			"aws_eip":                                             ec2.ResourceEIP(),
			"aws_eip_association":                                 ec2.ResourceEIPAssociation(),
			"aws_flow_log":                                        ec2.ResourceFlowLog(),
			"aws_instance":                                        ec2.ResourceInstance(),
			"aws_internet_gateway":                                ec2.ResourceInternetGateway(),
			"aws_key_pair":                                        ec2.ResourceKeyPair(),
			"aws_launch_template":                                 ec2.ResourceLaunchTemplate(),
			"aws_main_route_table_association":                    ec2.ResourceMainRouteTableAssociation(),
			"aws_nat_gateway":                                     ec2.ResourceNATGateway(),
			"aws_network_acl":                                     ec2.ResourceNetworkACL(),
			"aws_network_acl_rule":                                ec2.ResourceNetworkACLRule(),
			"aws_network_interface":                               ec2.ResourceNetworkInterface(),
			"aws_network_interface_attachment":                    ec2.ResourceNetworkInterfaceAttachment(),
			"aws_network_interface_sg_attachment":                 ec2.ResourceNetworkInterfaceSGAttachment(),
			"aws_placement_group":                                 ec2.ResourcePlacementGroup(),
			"aws_route":                                           ec2.ResourceRoute(),
			"aws_route_table":                                     ec2.ResourceRouteTable(),
			"aws_route_table_association":                         ec2.ResourceRouteTableAssociation(),
			"aws_security_group":                                  ec2.ResourceSecurityGroup(),
			"aws_security_group_rule":                             ec2.ResourceSecurityGroupRule(),
			"aws_snapshot_create_volume_permission":               ec2.ResourceSnapshotCreateVolumePermission(),
			"aws_spot_datafeed_subscription":                      ec2.ResourceSpotDataFeedSubscription(),
			"aws_spot_fleet_request":                              ec2.ResourceSpotFleetRequest(),
			"aws_spot_instance_request":                           ec2.ResourceSpotInstanceRequest(),
			"aws_subnet":                                          ec2.ResourceSubnet(),
			"aws_volume_attachment":                               ec2.ResourceVolumeAttachment(),
			"aws_vpc":                                             ec2.ResourceVPC(),
			"aws_vpc_dhcp_options":                                ec2.ResourceVPCDHCPOptions(),
			"aws_vpc_dhcp_options_association":                    ec2.ResourceVPCDHCPOptionsAssociation(),
			"aws_vpc_endpoint":                                    ec2.ResourceVPCEndpoint(),
			"aws_vpc_endpoint_connection_accepter":                ec2.ResourceVPCEndpointConnectionAccepter(),
			"aws_vpc_endpoint_connection_notification":            ec2.ResourceVPCEndpointConnectionNotification(),
			"aws_vpc_endpoint_route_table_association":            ec2.ResourceVPCEndpointRouteTableAssociation(),
			"aws_vpc_endpoint_service":                            ec2.ResourceVPCEndpointService(),
			"aws_vpc_endpoint_service_allowed_principal":          ec2.ResourceVPCEndpointServiceAllowedPrincipal(),
			"aws_vpc_endpoint_subnet_association":                 ec2.ResourceVPCEndpointSubnetAssociation(),
			"aws_vpc_ipam":                                        ec2.ResourceVPCIpam(),
			"aws_vpc_ipam_organization_admin_account":             ec2.ResourceVPCIpamOrganizationAdminAccount(),
			"aws_vpc_ipam_pool":                                   ec2.ResourceVPCIpamPool(),
			"aws_vpc_ipam_pool_cidr_allocation":                   ec2.ResourceVPCIpamPoolCidrAllocation(),
			"aws_vpc_ipam_pool_cidr":                              ec2.ResourceVPCIpamPoolCidr(),
			"aws_vpc_ipam_preview_next_cidr":                      ec2.ResourceVPCIpamPreviewNextCidr(),
			"aws_vpc_ipam_scope":                                  ec2.ResourceVPCIpamScope(),
			"aws_vpc_ipv4_cidr_block_association":                 ec2.ResourceVPCIPv4CIDRBlockAssociation(),
			"aws_vpc_ipv6_cidr_block_association":                 ec2.ResourceVPCIPv6CIDRBlockAssociation(),
			"aws_vpc_peering_connection":                          ec2.ResourceVPCPeeringConnection(),
			"aws_vpc_peering_connection_accepter":                 ec2.ResourceVPCPeeringConnectionAccepter(),
			"aws_vpc_peering_connection_options":                  ec2.ResourceVPCPeeringConnectionOptions(),
			"aws_vpn_connection":                                  ec2.ResourceVPNConnection(),
			"aws_vpn_connection_route":                            ec2.ResourceVPNConnectionRoute(),
			"aws_vpn_gateway":                                     ec2.ResourceVPNGateway(),
			"aws_vpn_gateway_attachment":                          ec2.ResourceVPNGatewayAttachment(),
			"aws_vpn_gateway_route_propagation":                   ec2.ResourceVPNGatewayRoutePropagation(),

			"aws_ecr_lifecycle_policy":                ecr.ResourceLifecyclePolicy(),
			"aws_ecr_pull_through_cache_rule":         ecr.ResourcePullThroughCacheRule(),
			"aws_ecr_registry_policy":                 ecr.ResourceRegistryPolicy(),
			"aws_ecr_registry_scanning_configuration": ecr.ResourceRegistryScanningConfiguration(),
			"aws_ecr_replication_configuration":       ecr.ResourceReplicationConfiguration(),
			"aws_ecr_repository":                      ecr.ResourceRepository(),
			"aws_ecr_repository_policy":               ecr.ResourceRepositoryPolicy(),

			"aws_ecrpublic_repository":        ecrpublic.ResourceRepository(),
			"aws_ecrpublic_repository_policy": ecrpublic.ResourceRepositoryPolicy(),

			"aws_ecs_account_setting_default":    ecs.ResourceAccountSettingDefault(),
			"aws_ecs_capacity_provider":          ecs.ResourceCapacityProvider(),
			"aws_ecs_cluster":                    ecs.ResourceCluster(),
			"aws_ecs_cluster_capacity_providers": ecs.ResourceClusterCapacityProviders(),
			"aws_ecs_service":                    ecs.ResourceService(),
			"aws_ecs_tag":                        ecs.ResourceTag(),
			"aws_ecs_task_definition":            ecs.ResourceTaskDefinition(),
			"aws_ecs_task_set":                   ecs.ResourceTaskSet(),

			"aws_efs_access_point":       efs.ResourceAccessPoint(),
			"aws_efs_backup_policy":      efs.ResourceBackupPolicy(),
			"aws_efs_file_system":        efs.ResourceFileSystem(),
			"aws_efs_file_system_policy": efs.ResourceFileSystemPolicy(),
			"aws_efs_mount_target":       efs.ResourceMountTarget(),

			"aws_eks_addon":                    eks.ResourceAddon(),
			"aws_eks_cluster":                  eks.ResourceCluster(),
			"aws_eks_fargate_profile":          eks.ResourceFargateProfile(),
			"aws_eks_identity_provider_config": eks.ResourceIdentityProviderConfig(),
			"aws_eks_node_group":               eks.ResourceNodeGroup(),

			"aws_elasticache_cluster":                  elasticache.ResourceCluster(),
			"aws_elasticache_global_replication_group": elasticache.ResourceGlobalReplicationGroup(),
			"aws_elasticache_parameter_group":          elasticache.ResourceParameterGroup(),
			"aws_elasticache_replication_group":        elasticache.ResourceReplicationGroup(),
			"aws_elasticache_security_group":           elasticache.ResourceSecurityGroup(),
			"aws_elasticache_subnet_group":             elasticache.ResourceSubnetGroup(),
			"aws_elasticache_user":                     elasticache.ResourceUser(),
			"aws_elasticache_user_group":               elasticache.ResourceUserGroup(),

			"aws_elastic_beanstalk_application":            elasticbeanstalk.ResourceApplication(),
			"aws_elastic_beanstalk_application_version":    elasticbeanstalk.ResourceApplicationVersion(),
			"aws_elastic_beanstalk_configuration_template": elasticbeanstalk.ResourceConfigurationTemplate(),
			"aws_elastic_beanstalk_environment":            elasticbeanstalk.ResourceEnvironment(),

			"aws_elasticsearch_domain":              elasticsearch.ResourceDomain(),
			"aws_elasticsearch_domain_policy":       elasticsearch.ResourceDomainPolicy(),
			"aws_elasticsearch_domain_saml_options": elasticsearch.ResourceDomainSAMLOptions(),

			"aws_elastictranscoder_pipeline": elastictranscoder.ResourcePipeline(),
			"aws_elastictranscoder_preset":   elastictranscoder.ResourcePreset(),

			"aws_app_cookie_stickiness_policy":        elb.ResourceAppCookieStickinessPolicy(),
			"aws_elb":                                 elb.ResourceLoadBalancer(),
			"aws_elb_attachment":                      elb.ResourceAttachment(),
			"aws_lb_cookie_stickiness_policy":         elb.ResourceCookieStickinessPolicy(),
			"aws_lb_ssl_negotiation_policy":           elb.ResourceSSLNegotiationPolicy(),
			"aws_load_balancer_backend_server_policy": elb.ResourceBackendServerPolicy(),
			"aws_load_balancer_listener_policy":       elb.ResourceListenerPolicy(),
			"aws_load_balancer_policy":                elb.ResourcePolicy(),
			"aws_proxy_protocol_policy":               elb.ResourceProxyProtocolPolicy(),

			"aws_alb":                         elbv2.ResourceLoadBalancer(),
			"aws_alb_listener":                elbv2.ResourceListener(),
			"aws_alb_listener_certificate":    elbv2.ResourceListenerCertificate(),
			"aws_alb_listener_rule":           elbv2.ResourceListenerRule(),
			"aws_alb_target_group":            elbv2.ResourceTargetGroup(),
			"aws_alb_target_group_attachment": elbv2.ResourceTargetGroupAttachment(),
			"aws_lb":                          elbv2.ResourceLoadBalancer(),
			"aws_lb_listener":                 elbv2.ResourceListener(),
			"aws_lb_listener_certificate":     elbv2.ResourceListenerCertificate(),
			"aws_lb_listener_rule":            elbv2.ResourceListenerRule(),
			"aws_lb_target_group":             elbv2.ResourceTargetGroup(),
			"aws_lb_target_group_attachment":  elbv2.ResourceTargetGroupAttachment(),

			"aws_emr_cluster":                emr.ResourceCluster(),
			"aws_emr_instance_fleet":         emr.ResourceInstanceFleet(),
			"aws_emr_instance_group":         emr.ResourceInstanceGroup(),
			"aws_emr_managed_scaling_policy": emr.ResourceManagedScalingPolicy(),
			"aws_emr_security_configuration": emr.ResourceSecurityConfiguration(),
			"aws_emr_studio":                 emr.ResourceStudio(),
			"aws_emr_studio_session_mapping": emr.ResourceStudioSessionMapping(),

			"aws_kinesis_firehose_delivery_stream": firehose.ResourceDeliveryStream(),

			"aws_fms_admin_account": fms.ResourceAdminAccount(),
			"aws_fms_policy":        fms.ResourcePolicy(),

			"aws_fsx_backup":                        fsx.ResourceBackup(),
			"aws_fsx_lustre_file_system":            fsx.ResourceLustreFileSystem(),
			"aws_fsx_data_repository_association":   fsx.ResourceDataRepositoryAssociation(),
			"aws_fsx_ontap_file_system":             fsx.ResourceOntapFileSystem(),
			"aws_fsx_ontap_storage_virtual_machine": fsx.ResourceOntapStorageVirtualMachine(),
			"aws_fsx_ontap_volume":                  fsx.ResourceOntapVolume(),
			"aws_fsx_openzfs_file_system":           fsx.ResourceOpenzfsFileSystem(),
			"aws_fsx_openzfs_volume":                fsx.ResourceOpenzfsVolume(),
			"aws_fsx_openzfs_snapshot":              fsx.ResourceOpenzfsSnapshot(),
			"aws_fsx_windows_file_system":           fsx.ResourceWindowsFileSystem(),

			"aws_gamelift_alias":              gamelift.ResourceAlias(),
			"aws_gamelift_build":              gamelift.ResourceBuild(),
			"aws_gamelift_fleet":              gamelift.ResourceFleet(),
			"aws_gamelift_game_session_queue": gamelift.ResourceGameSessionQueue(),

			"aws_glacier_vault":      glacier.ResourceVault(),
			"aws_glacier_vault_lock": glacier.ResourceVaultLock(),

			"aws_globalaccelerator_accelerator":    globalaccelerator.ResourceAccelerator(),
			"aws_globalaccelerator_endpoint_group": globalaccelerator.ResourceEndpointGroup(),
			"aws_globalaccelerator_listener":       globalaccelerator.ResourceListener(),

			"aws_glue_catalog_database":                 glue.ResourceCatalogDatabase(),
			"aws_glue_catalog_table":                    glue.ResourceCatalogTable(),
			"aws_glue_classifier":                       glue.ResourceClassifier(),
			"aws_glue_connection":                       glue.ResourceConnection(),
			"aws_glue_crawler":                          glue.ResourceCrawler(),
			"aws_glue_data_catalog_encryption_settings": glue.ResourceDataCatalogEncryptionSettings(),
			"aws_glue_dev_endpoint":                     glue.ResourceDevEndpoint(),
			"aws_glue_job":                              glue.ResourceJob(),
			"aws_glue_ml_transform":                     glue.ResourceMLTransform(),
			"aws_glue_partition":                        glue.ResourcePartition(),
			"aws_glue_partition_index":                  glue.ResourcePartitionIndex(),
			"aws_glue_registry":                         glue.ResourceRegistry(),
			"aws_glue_resource_policy":                  glue.ResourceResourcePolicy(),
			"aws_glue_schema":                           glue.ResourceSchema(),
			"aws_glue_security_configuration":           glue.ResourceSecurityConfiguration(),
			"aws_glue_trigger":                          glue.ResourceTrigger(),
			"aws_glue_user_defined_function":            glue.ResourceUserDefinedFunction(),
			"aws_glue_workflow":                         glue.ResourceWorkflow(),

			"aws_guardduty_detector":                   guardduty.ResourceDetector(),
			"aws_guardduty_filter":                     guardduty.ResourceFilter(),
			"aws_guardduty_invite_accepter":            guardduty.ResourceInviteAccepter(),
			"aws_guardduty_ipset":                      guardduty.ResourceIPSet(),
			"aws_guardduty_member":                     guardduty.ResourceMember(),
			"aws_guardduty_organization_admin_account": guardduty.ResourceOrganizationAdminAccount(),
			"aws_guardduty_organization_configuration": guardduty.ResourceOrganizationConfiguration(),
			"aws_guardduty_publishing_destination":     guardduty.ResourcePublishingDestination(),
			"aws_guardduty_threatintelset":             guardduty.ResourceThreatintelset(),

			"aws_iam_access_key":              iam.ResourceAccessKey(),
			"aws_iam_account_alias":           iam.ResourceAccountAlias(),
			"aws_iam_account_password_policy": iam.ResourceAccountPasswordPolicy(),
			"aws_iam_group":                   iam.ResourceGroup(),
			"aws_iam_group_membership":        iam.ResourceGroupMembership(),
			"aws_iam_group_policy":            iam.ResourceGroupPolicy(),
			"aws_iam_group_policy_attachment": iam.ResourceGroupPolicyAttachment(),
			"aws_iam_instance_profile":        iam.ResourceInstanceProfile(),
			"aws_iam_openid_connect_provider": iam.ResourceOpenIDConnectProvider(),
			"aws_iam_policy":                  iam.ResourcePolicy(),
			"aws_iam_policy_attachment":       iam.ResourcePolicyAttachment(),
			"aws_iam_role":                    iam.ResourceRole(),
			"aws_iam_role_policy":             iam.ResourceRolePolicy(),
			"aws_iam_role_policy_attachment":  iam.ResourceRolePolicyAttachment(),
			"aws_iam_saml_provider":           iam.ResourceSamlProvider(),
			"aws_iam_server_certificate":      iam.ResourceServerCertificate(),
			"aws_iam_service_linked_role":     iam.ResourceServiceLinkedRole(),
			"aws_iam_user":                    iam.ResourceUser(),
			"aws_iam_user_group_membership":   iam.ResourceUserGroupMembership(),
			"aws_iam_user_login_profile":      iam.ResourceUserLoginProfile(),
			"aws_iam_user_policy":             iam.ResourceUserPolicy(),
			"aws_iam_user_policy_attachment":  iam.ResourceUserPolicyAttachment(),
			"aws_iam_user_ssh_key":            iam.ResourceUserSSHKey(),

			"aws_imagebuilder_component":                    imagebuilder.ResourceComponent(),
			"aws_imagebuilder_distribution_configuration":   imagebuilder.ResourceDistributionConfiguration(),
			"aws_imagebuilder_image":                        imagebuilder.ResourceImage(),
			"aws_imagebuilder_image_pipeline":               imagebuilder.ResourceImagePipeline(),
			"aws_imagebuilder_image_recipe":                 imagebuilder.ResourceImageRecipe(),
			"aws_imagebuilder_infrastructure_configuration": imagebuilder.ResourceInfrastructureConfiguration(),

			"aws_inspector_assessment_target":   inspector.ResourceAssessmentTarget(),
			"aws_inspector_assessment_template": inspector.ResourceAssessmentTemplate(),
			"aws_inspector_resource_group":      inspector.ResourceResourceGroup(),

			"aws_iot_authorizer":                 iot.ResourceAuthorizer(),
			"aws_iot_certificate":                iot.ResourceCertificate(),
			"aws_iot_policy":                     iot.ResourcePolicy(),
			"aws_iot_policy_attachment":          iot.ResourcePolicyAttachment(),
			"aws_iot_role_alias":                 iot.ResourceRoleAlias(),
			"aws_iot_thing":                      iot.ResourceThing(),
			"aws_iot_thing_group":                iot.ResourceThingGroup(),
			"aws_iot_thing_group_membership":     iot.ResourceThingGroupMembership(),
			"aws_iot_thing_principal_attachment": iot.ResourceThingPrincipalAttachment(),
			"aws_iot_thing_type":                 iot.ResourceThingType(),
			"aws_iot_topic_rule":                 iot.ResourceTopicRule(),

			"aws_msk_cluster":                  kafka.ResourceCluster(),
			"aws_msk_configuration":            kafka.ResourceConfiguration(),
			"aws_msk_scram_secret_association": kafka.ResourceScramSecretAssociation(),

			"aws_mskconnect_custom_plugin":        kafkaconnect.ResourceCustomPlugin(),
			"aws_mskconnect_worker_configuration": kafkaconnect.ResourceWorkerConfiguration(),

			"aws_kinesis_stream":          kinesis.ResourceStream(),
			"aws_kinesis_stream_consumer": kinesis.ResourceStreamConsumer(),

			"aws_kinesis_analytics_application":           kinesisanalytics.ResourceApplication(),
			"aws_kinesisanalyticsv2_application":          kinesisanalyticsv2.ResourceApplication(),
			"aws_kinesisanalyticsv2_application_snapshot": kinesisanalyticsv2.ResourceApplicationSnapshot(),

			"aws_kinesis_video_stream": kinesisvideo.ResourceStream(),

			"aws_kms_alias":                kms.ResourceAlias(),
			"aws_kms_ciphertext":           kms.ResourceCiphertext(),
			"aws_kms_external_key":         kms.ResourceExternalKey(),
			"aws_kms_grant":                kms.ResourceGrant(),
			"aws_kms_key":                  kms.ResourceKey(),
			"aws_kms_replica_external_key": kms.ResourceReplicaExternalKey(),
			"aws_kms_replica_key":          kms.ResourceReplicaKey(),

			"aws_lakeformation_data_lake_settings": lakeformation.ResourceDataLakeSettings(),
			"aws_lakeformation_permissions":        lakeformation.ResourcePermissions(),
			"aws_lakeformation_resource":           lakeformation.ResourceResource(),

			"aws_lambda_alias":                          lambda.ResourceAlias(),
			"aws_lambda_code_signing_config":            lambda.ResourceCodeSigningConfig(),
			"aws_lambda_event_source_mapping":           lambda.ResourceEventSourceMapping(),
			"aws_lambda_function":                       lambda.ResourceFunction(),
			"aws_lambda_function_event_invoke_config":   lambda.ResourceFunctionEventInvokeConfig(),
			"aws_lambda_invocation":                     lambda.ResourceInvocation(),
			"aws_lambda_layer_version":                  lambda.ResourceLayerVersion(),
			"aws_lambda_layer_version_permission":       lambda.ResourceLayerVersionPermission(),
			"aws_lambda_permission":                     lambda.ResourcePermission(),
			"aws_lambda_provisioned_concurrency_config": lambda.ResourceProvisionedConcurrencyConfig(),

			"aws_lex_bot":       lexmodels.ResourceBot(),
			"aws_lex_bot_alias": lexmodels.ResourceBotAlias(),
			"aws_lex_intent":    lexmodels.ResourceIntent(),
			"aws_lex_slot_type": lexmodels.ResourceSlotType(),

			"aws_licensemanager_association":           licensemanager.ResourceAssociation(),
			"aws_licensemanager_license_configuration": licensemanager.ResourceLicenseConfiguration(),

			"aws_lightsail_domain":                lightsail.ResourceDomain(),
			"aws_lightsail_instance":              lightsail.ResourceInstance(),
			"aws_lightsail_instance_public_ports": lightsail.ResourceInstancePublicPorts(),
			"aws_lightsail_key_pair":              lightsail.ResourceKeyPair(),
			"aws_lightsail_static_ip":             lightsail.ResourceStaticIP(),
			"aws_lightsail_static_ip_attachment":  lightsail.ResourceStaticIPAttachment(),

			"aws_macie_member_account_association": macie.ResourceMemberAccountAssociation(),
			"aws_macie_s3_bucket_association":      macie.ResourceS3BucketAssociation(),

			"aws_macie2_account":                    macie2.ResourceAccount(),
			"aws_macie2_classification_job":         macie2.ResourceClassificationJob(),
			"aws_macie2_custom_data_identifier":     macie2.ResourceCustomDataIdentifier(),
			"aws_macie2_findings_filter":            macie2.ResourceFindingsFilter(),
			"aws_macie2_invitation_accepter":        macie2.ResourceInvitationAccepter(),
			"aws_macie2_member":                     macie2.ResourceMember(),
			"aws_macie2_organization_admin_account": macie2.ResourceOrganizationAdminAccount(),

			"aws_media_convert_queue": mediaconvert.ResourceQueue(),

			"aws_media_package_channel": mediapackage.ResourceChannel(),

			"aws_media_store_container":        mediastore.ResourceContainer(),
			"aws_media_store_container_policy": mediastore.ResourceContainerPolicy(),

			"aws_memorydb_acl":             memorydb.ResourceACL(),
			"aws_memorydb_cluster":         memorydb.ResourceCluster(),
			"aws_memorydb_parameter_group": memorydb.ResourceParameterGroup(),
			"aws_memorydb_snapshot":        memorydb.ResourceSnapshot(),
			"aws_memorydb_subnet_group":    memorydb.ResourceSubnetGroup(),
			"aws_memorydb_user":            memorydb.ResourceUser(),

			"aws_mq_broker":        mq.ResourceBroker(),
			"aws_mq_configuration": mq.ResourceConfiguration(),

			"aws_mwaa_environment": mwaa.ResourceEnvironment(),

			"aws_neptune_cluster":                 neptune.ResourceCluster(),
			"aws_neptune_cluster_endpoint":        neptune.ResourceClusterEndpoint(),
			"aws_neptune_cluster_instance":        neptune.ResourceClusterInstance(),
			"aws_neptune_cluster_parameter_group": neptune.ResourceClusterParameterGroup(),
			"aws_neptune_cluster_snapshot":        neptune.ResourceClusterSnapshot(),
			"aws_neptune_event_subscription":      neptune.ResourceEventSubscription(),
			"aws_neptune_parameter_group":         neptune.ResourceParameterGroup(),
			"aws_neptune_subnet_group":            neptune.ResourceSubnetGroup(),

			"aws_networkfirewall_firewall":              networkfirewall.ResourceFirewall(),
			"aws_networkfirewall_firewall_policy":       networkfirewall.ResourceFirewallPolicy(),
			"aws_networkfirewall_logging_configuration": networkfirewall.ResourceLoggingConfiguration(),
			"aws_networkfirewall_resource_policy":       networkfirewall.ResourceResourcePolicy(),
			"aws_networkfirewall_rule_group":            networkfirewall.ResourceRuleGroup(),

			"aws_opsworks_application":      opsworks.ResourceApplication(),
			"aws_opsworks_custom_layer":     opsworks.ResourceCustomLayer(),
			"aws_opsworks_ganglia_layer":    opsworks.ResourceGangliaLayer(),
			"aws_opsworks_haproxy_layer":    opsworks.ResourceHAProxyLayer(),
			"aws_opsworks_instance":         opsworks.ResourceInstance(),
			"aws_opsworks_java_app_layer":   opsworks.ResourceJavaAppLayer(),
			"aws_opsworks_memcached_layer":  opsworks.ResourceMemcachedLayer(),
			"aws_opsworks_mysql_layer":      opsworks.ResourceMySQLLayer(),
			"aws_opsworks_nodejs_app_layer": opsworks.ResourceNodejsAppLayer(),
			"aws_opsworks_permission":       opsworks.ResourcePermission(),
			"aws_opsworks_php_app_layer":    opsworks.ResourcePHPAppLayer(),
			"aws_opsworks_rails_app_layer":  opsworks.ResourceRailsAppLayer(),
			"aws_opsworks_rds_db_instance":  opsworks.ResourceRDSDBInstance(),
			"aws_opsworks_stack":            opsworks.ResourceStack(),
			"aws_opsworks_static_web_layer": opsworks.ResourceStaticWebLayer(),
			"aws_opsworks_user_profile":     opsworks.ResourceUserProfile(),

			"aws_organizations_account":                 organizations.ResourceAccount(),
			"aws_organizations_delegated_administrator": organizations.ResourceDelegatedAdministrator(),
			"aws_organizations_organization":            organizations.ResourceOrganization(),
			"aws_organizations_organizational_unit":     organizations.ResourceOrganizationalUnit(),
			"aws_organizations_policy":                  organizations.ResourcePolicy(),
			"aws_organizations_policy_attachment":       organizations.ResourcePolicyAttachment(),

			"aws_pinpoint_adm_channel":               pinpoint.ResourceADMChannel(),
			"aws_pinpoint_apns_channel":              pinpoint.ResourceAPNSChannel(),
			"aws_pinpoint_apns_sandbox_channel":      pinpoint.ResourceAPNSSandboxChannel(),
			"aws_pinpoint_apns_voip_channel":         pinpoint.ResourceAPNSVoIPChannel(),
			"aws_pinpoint_apns_voip_sandbox_channel": pinpoint.ResourceAPNSVoIPSandboxChannel(),
			"aws_pinpoint_app":                       pinpoint.ResourceApp(),
			"aws_pinpoint_baidu_channel":             pinpoint.ResourceBaiduChannel(),
			"aws_pinpoint_email_channel":             pinpoint.ResourceEmailChannel(),
			"aws_pinpoint_event_stream":              pinpoint.ResourceEventStream(),
			"aws_pinpoint_gcm_channel":               pinpoint.ResourceGCMChannel(),
			"aws_pinpoint_sms_channel":               pinpoint.ResourceSMSChannel(),

			"aws_qldb_ledger": qldb.ResourceLedger(),

			"aws_quicksight_data_source":      quicksight.ResourceDataSource(),
			"aws_quicksight_group":            quicksight.ResourceGroup(),
			"aws_quicksight_group_membership": quicksight.ResourceGroupMembership(),
			"aws_quicksight_user":             quicksight.ResourceUser(),

			"aws_ram_principal_association":   ram.ResourcePrincipalAssociation(),
			"aws_ram_resource_association":    ram.ResourceResourceAssociation(),
			"aws_ram_resource_share":          ram.ResourceResourceShare(),
			"aws_ram_resource_share_accepter": ram.ResourceResourceShareAccepter(),

			"aws_db_cluster_snapshot":           rds.ResourceClusterSnapshot(),
			"aws_db_event_subscription":         rds.ResourceEventSubscription(),
			"aws_db_instance":                   rds.ResourceInstance(),
			"aws_db_instance_role_association":  rds.ResourceInstanceRoleAssociation(),
			"aws_db_option_group":               rds.ResourceOptionGroup(),
			"aws_db_parameter_group":            rds.ResourceParameterGroup(),
			"aws_db_proxy":                      rds.ResourceProxy(),
			"aws_db_proxy_default_target_group": rds.ResourceProxyDefaultTargetGroup(),
			"aws_db_proxy_endpoint":             rds.ResourceProxyEndpoint(),
			"aws_db_proxy_target":               rds.ResourceProxyTarget(),
			"aws_db_security_group":             rds.ResourceSecurityGroup(),
			"aws_db_snapshot":                   rds.ResourceSnapshot(),
			"aws_db_subnet_group":               rds.ResourceSubnetGroup(),
			"aws_rds_cluster":                   rds.ResourceCluster(),
			"aws_rds_cluster_endpoint":          rds.ResourceClusterEndpoint(),
			"aws_rds_cluster_instance":          rds.ResourceClusterInstance(),
			"aws_rds_cluster_parameter_group":   rds.ResourceClusterParameterGroup(),
			"aws_rds_cluster_role_association":  rds.ResourceClusterRoleAssociation(),
			"aws_rds_global_cluster":            rds.ResourceGlobalCluster(),

			"aws_redshift_cluster":                       redshift.ResourceCluster(),
			"aws_redshift_event_subscription":            redshift.ResourceEventSubscription(),
			"aws_redshift_parameter_group":               redshift.ResourceParameterGroup(),
			"aws_redshift_scheduled_action":              redshift.ResourceScheduledAction(),
			"aws_redshift_security_group":                redshift.ResourceSecurityGroup(),
			"aws_redshift_snapshot_copy_grant":           redshift.ResourceSnapshotCopyGrant(),
			"aws_redshift_snapshot_schedule":             redshift.ResourceSnapshotSchedule(),
			"aws_redshift_snapshot_schedule_association": redshift.ResourceSnapshotScheduleAssociation(),
			"aws_redshift_subnet_group":                  redshift.ResourceSubnetGroup(),

			"aws_resourcegroups_group": resourcegroups.ResourceGroup(),

			"aws_route53_delegation_set":                route53.ResourceDelegationSet(),
			"aws_route53_health_check":                  route53.ResourceHealthCheck(),
			"aws_route53_hosted_zone_dnssec":            route53.ResourceHostedZoneDNSSEC(),
			"aws_route53_key_signing_key":               route53.ResourceKeySigningKey(),
			"aws_route53_query_log":                     route53.ResourceQueryLog(),
			"aws_route53_record":                        route53.ResourceRecord(),
			"aws_route53_vpc_association_authorization": route53.ResourceVPCAssociationAuthorization(),
			"aws_route53_zone":                          route53.ResourceZone(),
			"aws_route53_zone_association":              route53.ResourceZoneAssociation(),

			"aws_route53recoverycontrolconfig_cluster":         route53recoverycontrolconfig.ResourceCluster(),
			"aws_route53recoverycontrolconfig_control_panel":   route53recoverycontrolconfig.ResourceControlPanel(),
			"aws_route53recoverycontrolconfig_routing_control": route53recoverycontrolconfig.ResourceRoutingControl(),
			"aws_route53recoverycontrolconfig_safety_rule":     route53recoverycontrolconfig.ResourceSafetyRule(),

			"aws_route53recoveryreadiness_cell":            route53recoveryreadiness.ResourceCell(),
			"aws_route53recoveryreadiness_readiness_check": route53recoveryreadiness.ResourceReadinessCheck(),
			"aws_route53recoveryreadiness_recovery_group":  route53recoveryreadiness.ResourceRecoveryGroup(),
			"aws_route53recoveryreadiness_resource_set":    route53recoveryreadiness.ResourceResourceSet(),

			"aws_route53_resolver_dnssec_config":                   route53resolver.ResourceDNSSECConfig(),
			"aws_route53_resolver_endpoint":                        route53resolver.ResourceEndpoint(),
			"aws_route53_resolver_firewall_config":                 route53resolver.ResourceFirewallConfig(),
			"aws_route53_resolver_firewall_domain_list":            route53resolver.ResourceFirewallDomainList(),
			"aws_route53_resolver_firewall_rule":                   route53resolver.ResourceFirewallRule(),
			"aws_route53_resolver_firewall_rule_group":             route53resolver.ResourceFirewallRuleGroup(),
			"aws_route53_resolver_firewall_rule_group_association": route53resolver.ResourceFirewallRuleGroupAssociation(),
			"aws_route53_resolver_query_log_config":                route53resolver.ResourceQueryLogConfig(),
			"aws_route53_resolver_query_log_config_association":    route53resolver.ResourceQueryLogConfigAssociation(),
			"aws_route53_resolver_rule":                            route53resolver.ResourceRule(),
			"aws_route53_resolver_rule_association":                route53resolver.ResourceRuleAssociation(),

			"aws_s3_bucket":                                   s3.ResourceBucket(),
			"aws_s3_bucket_analytics_configuration":           s3.ResourceBucketAnalyticsConfiguration(),
			"aws_s3_bucket_intelligent_tiering_configuration": s3.ResourceBucketIntelligentTieringConfiguration(),
			"aws_s3_bucket_inventory":                         s3.ResourceBucketInventory(),
			"aws_s3_bucket_metric":                            s3.ResourceBucketMetric(),
			"aws_s3_bucket_notification":                      s3.ResourceBucketNotification(),
			"aws_s3_bucket_object":                            s3.ResourceBucketObject(),
			"aws_s3_bucket_ownership_controls":                s3.ResourceBucketOwnershipControls(),
			"aws_s3_bucket_policy":                            s3.ResourceBucketPolicy(),
			"aws_s3_bucket_public_access_block":               s3.ResourceBucketPublicAccessBlock(),
			"aws_s3_bucket_replication_configuration":         s3.ResourceBucketReplicationConfiguration(),
			"aws_s3_object_copy":                              s3.ResourceObjectCopy(),

			"aws_s3_access_point":                             s3control.ResourceAccessPoint(),
			"aws_s3control_access_point_policy":               s3control.ResourceAccessPointPolicy(),
			"aws_s3_account_public_access_block":              s3control.ResourceAccountPublicAccessBlock(),
			"aws_s3control_bucket":                            s3control.ResourceBucket(),
			"aws_s3control_bucket_lifecycle_configuration":    s3control.ResourceBucketLifecycleConfiguration(),
			"aws_s3control_bucket_policy":                     s3control.ResourceBucketPolicy(),
			"aws_s3control_multi_region_access_point":         s3control.ResourceMultiRegionAccessPoint(),
			"aws_s3control_multi_region_access_point_policy":  s3control.ResourceMultiRegionAccessPointPolicy(),
			"aws_s3control_object_lambda_access_point":        s3control.ResourceObjectLambdaAccessPoint(),
			"aws_s3control_object_lambda_access_point_policy": s3control.ResourceObjectLambdaAccessPointPolicy(),

			"aws_s3outposts_endpoint": s3outposts.ResourceEndpoint(),

			"aws_sagemaker_app":                                       sagemaker.ResourceApp(),
			"aws_sagemaker_app_image_config":                          sagemaker.ResourceAppImageConfig(),
			"aws_sagemaker_code_repository":                           sagemaker.ResourceCodeRepository(),
			"aws_sagemaker_device":                                    sagemaker.ResourceDevice(),
			"aws_sagemaker_device_fleet":                              sagemaker.ResourceDeviceFleet(),
			"aws_sagemaker_domain":                                    sagemaker.ResourceDomain(),
			"aws_sagemaker_endpoint":                                  sagemaker.ResourceEndpoint(),
			"aws_sagemaker_endpoint_configuration":                    sagemaker.ResourceEndpointConfiguration(),
			"aws_sagemaker_feature_group":                             sagemaker.ResourceFeatureGroup(),
			"aws_sagemaker_flow_definition":                           sagemaker.ResourceFlowDefinition(),
			"aws_sagemaker_human_task_ui":                             sagemaker.ResourceHumanTaskUI(),
			"aws_sagemaker_image":                                     sagemaker.ResourceImage(),
			"aws_sagemaker_image_version":                             sagemaker.ResourceImageVersion(),
			"aws_sagemaker_model":                                     sagemaker.ResourceModel(),
			"aws_sagemaker_model_package_group":                       sagemaker.ResourceModelPackageGroup(),
			"aws_sagemaker_model_package_group_policy":                sagemaker.ResourceModelPackageGroupPolicy(),
			"aws_sagemaker_notebook_instance":                         sagemaker.ResourceNotebookInstance(),
			"aws_sagemaker_notebook_instance_lifecycle_configuration": sagemaker.ResourceNotebookInstanceLifeCycleConfiguration(),
			"aws_sagemaker_project":                                   sagemaker.ResourceProject(),
			"aws_sagemaker_studio_lifecycle_config":                   sagemaker.ResourceStudioLifecycleConfig(),
			"aws_sagemaker_user_profile":                              sagemaker.ResourceUserProfile(),
			"aws_sagemaker_workforce":                                 sagemaker.ResourceWorkforce(),
			"aws_sagemaker_workteam":                                  sagemaker.ResourceWorkteam(),

			"aws_schemas_discoverer": schemas.ResourceDiscoverer(),
			"aws_schemas_registry":   schemas.ResourceRegistry(),
			"aws_schemas_schema":     schemas.ResourceSchema(),

			"aws_secretsmanager_secret":          secretsmanager.ResourceSecret(),
			"aws_secretsmanager_secret_policy":   secretsmanager.ResourceSecretPolicy(),
			"aws_secretsmanager_secret_rotation": secretsmanager.ResourceSecretRotation(),
			"aws_secretsmanager_secret_version":  secretsmanager.ResourceSecretVersion(),

			"aws_securityhub_account":                    securityhub.ResourceAccount(),
			"aws_securityhub_action_target":              securityhub.ResourceActionTarget(),
			"aws_securityhub_insight":                    securityhub.ResourceInsight(),
			"aws_securityhub_invite_accepter":            securityhub.ResourceInviteAccepter(),
			"aws_securityhub_member":                     securityhub.ResourceMember(),
			"aws_securityhub_organization_admin_account": securityhub.ResourceOrganizationAdminAccount(),
			"aws_securityhub_organization_configuration": securityhub.ResourceOrganizationConfiguration(),
			"aws_securityhub_product_subscription":       securityhub.ResourceProductSubscription(),
			"aws_securityhub_standards_control":          securityhub.ResourceStandardsControl(),
			"aws_securityhub_standards_subscription":     securityhub.ResourceStandardsSubscription(),
			"aws_securityhub_finding_aggregator":         securityhub.ResourceFindingAggregator(),

			"aws_serverlessapplicationrepository_cloudformation_stack": serverlessrepo.ResourceCloudFormationStack(),

			"aws_servicecatalog_budget_resource_association":     servicecatalog.ResourceBudgetResourceAssociation(),
			"aws_servicecatalog_constraint":                      servicecatalog.ResourceConstraint(),
			"aws_servicecatalog_organizations_access":            servicecatalog.ResourceOrganizationsAccess(),
			"aws_servicecatalog_portfolio":                       servicecatalog.ResourcePortfolio(),
			"aws_servicecatalog_portfolio_share":                 servicecatalog.ResourcePortfolioShare(),
			"aws_servicecatalog_principal_portfolio_association": servicecatalog.ResourcePrincipalPortfolioAssociation(),
			"aws_servicecatalog_product":                         servicecatalog.ResourceProduct(),
			"aws_servicecatalog_product_portfolio_association":   servicecatalog.ResourceProductPortfolioAssociation(),
			"aws_servicecatalog_provisioned_product":             servicecatalog.ResourceProvisionedProduct(),
			"aws_servicecatalog_provisioning_artifact":           servicecatalog.ResourceProvisioningArtifact(),
			"aws_servicecatalog_service_action":                  servicecatalog.ResourceServiceAction(),
			"aws_servicecatalog_tag_option":                      servicecatalog.ResourceTagOption(),
			"aws_servicecatalog_tag_option_resource_association": servicecatalog.ResourceTagOptionResourceAssociation(),

			"aws_service_discovery_http_namespace":        servicediscovery.ResourceHTTPNamespace(),
			"aws_service_discovery_instance":              servicediscovery.ResourceInstance(),
			"aws_service_discovery_private_dns_namespace": servicediscovery.ResourcePrivateDNSNamespace(),
			"aws_service_discovery_public_dns_namespace":  servicediscovery.ResourcePublicDNSNamespace(),
			"aws_service_discovery_service":               servicediscovery.ResourceService(),

			"aws_servicequotas_service_quota": servicequotas.ResourceServiceQuota(),

			"aws_ses_active_receipt_rule_set":      ses.ResourceActiveReceiptRuleSet(),
			"aws_ses_configuration_set":            ses.ResourceConfigurationSet(),
			"aws_ses_domain_dkim":                  ses.ResourceDomainDKIM(),
			"aws_ses_domain_identity":              ses.ResourceDomainIdentity(),
			"aws_ses_domain_identity_verification": ses.ResourceDomainIdentityVerification(),
			"aws_ses_domain_mail_from":             ses.ResourceDomainMailFrom(),
			"aws_ses_email_identity":               ses.ResourceEmailIdentity(),
			"aws_ses_event_destination":            ses.ResourceEventDestination(),
			"aws_ses_identity_notification_topic":  ses.ResourceIdentityNotificationTopic(),
			"aws_ses_identity_policy":              ses.ResourceIdentityPolicy(),
			"aws_ses_receipt_filter":               ses.ResourceReceiptFilter(),
			"aws_ses_receipt_rule":                 ses.ResourceReceiptRule(),
			"aws_ses_receipt_rule_set":             ses.ResourceReceiptRuleSet(),
			"aws_ses_template":                     ses.ResourceTemplate(),

			"aws_sfn_activity":      sfn.ResourceActivity(),
			"aws_sfn_state_machine": sfn.ResourceStateMachine(),

			"aws_shield_protection":                          shield.ResourceProtection(),
			"aws_shield_protection_group":                    shield.ResourceProtectionGroup(),
			"aws_shield_protection_health_check_association": shield.ResourceProtectionHealthCheckAssociation(),

			"aws_signer_signing_job":                signer.ResourceSigningJob(),
			"aws_signer_signing_profile":            signer.ResourceSigningProfile(),
			"aws_signer_signing_profile_permission": signer.ResourceSigningProfilePermission(),

			"aws_simpledb_domain": simpledb.ResourceDomain(),

			"aws_sns_platform_application": sns.ResourcePlatformApplication(),
			"aws_sns_sms_preferences":      sns.ResourceSMSPreferences(),
			"aws_sns_topic":                sns.ResourceTopic(),
			"aws_sns_topic_policy":         sns.ResourceTopicPolicy(),
			"aws_sns_topic_subscription":   sns.ResourceTopicSubscription(),

			"aws_sqs_queue":        sqs.ResourceQueue(),
			"aws_sqs_queue_policy": sqs.ResourceQueuePolicy(),

			"aws_ssm_activation":                ssm.ResourceActivation(),
			"aws_ssm_association":               ssm.ResourceAssociation(),
			"aws_ssm_document":                  ssm.ResourceDocument(),
			"aws_ssm_maintenance_window":        ssm.ResourceMaintenanceWindow(),
			"aws_ssm_maintenance_window_target": ssm.ResourceMaintenanceWindowTarget(),
			"aws_ssm_maintenance_window_task":   ssm.ResourceMaintenanceWindowTask(),
			"aws_ssm_parameter":                 ssm.ResourceParameter(),
			"aws_ssm_patch_baseline":            ssm.ResourcePatchBaseline(),
			"aws_ssm_patch_group":               ssm.ResourcePatchGroup(),
			"aws_ssm_resource_data_sync":        ssm.ResourceResourceDataSync(),

			"aws_ssoadmin_account_assignment":           ssoadmin.ResourceAccountAssignment(),
			"aws_ssoadmin_managed_policy_attachment":    ssoadmin.ResourceManagedPolicyAttachment(),
			"aws_ssoadmin_permission_set":               ssoadmin.ResourcePermissionSet(),
			"aws_ssoadmin_permission_set_inline_policy": ssoadmin.ResourcePermissionSetInlinePolicy(),

			"aws_storagegateway_cache":                   storagegateway.ResourceCache(),
			"aws_storagegateway_cached_iscsi_volume":     storagegateway.ResourceCachediSCSIVolume(),
			"aws_storagegateway_file_system_association": storagegateway.ResourceFileSystemAssociation(),
			"aws_storagegateway_gateway":                 storagegateway.ResourceGateway(),
			"aws_storagegateway_nfs_file_share":          storagegateway.ResourceNFSFileShare(),
			"aws_storagegateway_smb_file_share":          storagegateway.ResourceSMBFileShare(),
			"aws_storagegateway_stored_iscsi_volume":     storagegateway.ResourceStorediSCSIVolume(),
			"aws_storagegateway_tape_pool":               storagegateway.ResourceTapePool(),
			"aws_storagegateway_upload_buffer":           storagegateway.ResourceUploadBuffer(),
			"aws_storagegateway_working_storage":         storagegateway.ResourceWorkingStorage(),

			"aws_swf_domain": swf.ResourceDomain(),

			"aws_synthetics_canary": synthetics.ResourceCanary(),

			"aws_timestreamwrite_database": timestreamwrite.ResourceDatabase(),
			"aws_timestreamwrite_table":    timestreamwrite.ResourceTable(),

			"aws_transfer_access":  transfer.ResourceAccess(),
			"aws_transfer_server":  transfer.ResourceServer(),
			"aws_transfer_ssh_key": transfer.ResourceSSHKey(),
			"aws_transfer_user":    transfer.ResourceUser(),

			"aws_waf_byte_match_set":          waf.ResourceByteMatchSet(),
			"aws_waf_geo_match_set":           waf.ResourceGeoMatchSet(),
			"aws_waf_ipset":                   waf.ResourceIPSet(),
			"aws_waf_rate_based_rule":         waf.ResourceRateBasedRule(),
			"aws_waf_regex_match_set":         waf.ResourceRegexMatchSet(),
			"aws_waf_regex_pattern_set":       waf.ResourceRegexPatternSet(),
			"aws_waf_rule":                    waf.ResourceRule(),
			"aws_waf_rule_group":              waf.ResourceRuleGroup(),
			"aws_waf_size_constraint_set":     waf.ResourceSizeConstraintSet(),
			"aws_waf_sql_injection_match_set": waf.ResourceSQLInjectionMatchSet(),
			"aws_waf_web_acl":                 waf.ResourceWebACL(),
			"aws_waf_xss_match_set":           waf.ResourceXSSMatchSet(),

			"aws_wafregional_byte_match_set":          wafregional.ResourceByteMatchSet(),
			"aws_wafregional_geo_match_set":           wafregional.ResourceGeoMatchSet(),
			"aws_wafregional_ipset":                   wafregional.ResourceIPSet(),
			"aws_wafregional_rate_based_rule":         wafregional.ResourceRateBasedRule(),
			"aws_wafregional_regex_match_set":         wafregional.ResourceRegexMatchSet(),
			"aws_wafregional_regex_pattern_set":       wafregional.ResourceRegexPatternSet(),
			"aws_wafregional_rule":                    wafregional.ResourceRule(),
			"aws_wafregional_rule_group":              wafregional.ResourceRuleGroup(),
			"aws_wafregional_size_constraint_set":     wafregional.ResourceSizeConstraintSet(),
			"aws_wafregional_sql_injection_match_set": wafregional.ResourceSQLInjectionMatchSet(),
			"aws_wafregional_web_acl":                 wafregional.ResourceWebACL(),
			"aws_wafregional_web_acl_association":     wafregional.ResourceWebACLAssociation(),
			"aws_wafregional_xss_match_set":           wafregional.ResourceXSSMatchSet(),

			"aws_wafv2_ip_set":                        wafv2.ResourceIPSet(),
			"aws_wafv2_regex_pattern_set":             wafv2.ResourceRegexPatternSet(),
			"aws_wafv2_rule_group":                    wafv2.ResourceRuleGroup(),
			"aws_wafv2_web_acl":                       wafv2.ResourceWebACL(),
			"aws_wafv2_web_acl_association":           wafv2.ResourceWebACLAssociation(),
			"aws_wafv2_web_acl_logging_configuration": wafv2.ResourceWebACLLoggingConfiguration(),

			"aws_worklink_fleet": worklink.ResourceFleet(),
			"aws_worklink_website_certificate_authority_association": worklink.ResourceWebsiteCertificateAuthorityAssociation(),

			"aws_workspaces_directory": workspaces.ResourceDirectory(),
			"aws_workspaces_ip_group":  workspaces.ResourceIPGroup(),
			"aws_workspaces_workspace": workspaces.ResourceWorkspace(),

			"aws_xray_encryption_config": xray.ResourceEncryptionConfig(),
			"aws_xray_group":             xray.ResourceGroup(),
			"aws_xray_sampling_rule":     xray.ResourceSamplingRule(),
		},
	}

	provider.ConfigureFunc = func(d *schema.ResourceData) (interface{}, error) {
		terraformVersion := provider.TerraformVersion
		if terraformVersion == "" {
			// Terraform 0.12 introduced this field to the protocol
			// We can therefore assume that if it's missing it's 0.10 or 0.11
			terraformVersion = "0.11+compatible"
		}
		return providerConfigure(d, terraformVersion)
	}

	return provider
}

var descriptions map[string]string

func init() {
	descriptions = map[string]string{
		"region": "The region where AWS operations will take place. Examples\n" +
			"are us-east-1, us-west-2, etc.", // lintignore:AWSAT003

		"access_key": "The access key for API operations. You can retrieve this\n" +
			"from the 'Security & Credentials' section of the AWS console.",

		"secret_key": "The secret key for API operations. You can retrieve this\n" +
			"from the 'Security & Credentials' section of the AWS console.",

		"profile": "The profile for API operations. If not set, the default profile\n" +
			"created with `aws configure` will be used.",

		"shared_credentials_file": "The path to the shared credentials file. If not set\n" +
			"this defaults to ~/.aws/credentials.",

		"token": "session token. A session token is only required if you are\n" +
			"using temporary security credentials.",

		"max_retries": "The maximum number of times an AWS API request is\n" +
			"being executed. If the API request still fails, an error is\n" +
			"thrown.",

		"http_proxy": "The address of an HTTP proxy to use when accessing the AWS API. " +
			"Can also be configured using the `HTTP_PROXY` or `HTTPS_PROXY` environment variables.",

		"endpoint": "Use this to override the default service endpoint URL",

		"insecure": "Explicitly allow the provider to perform \"insecure\" SSL requests. If omitted, " +
			"default value is `false`",

		"skip_credentials_validation": "Skip the credentials validation via STS API. " +
			"Used for AWS API implementations that do not have STS available/implemented.",

		"skip_get_ec2_platforms": "Skip getting the supported EC2 platforms. " +
			"Used by users that don't have ec2:DescribeAccountAttributes permissions.",

		"skip_region_validation": "Skip static validation of region name. " +
			"Used by users of alternative AWS-like APIs or users w/ access to regions that are not public (yet).",

		"skip_requesting_account_id": "Skip requesting the account ID. " +
			"Used for AWS API implementations that do not have IAM/STS API and/or metadata API.",

		"skip_medatadata_api_check": "Skip the AWS Metadata API check. " +
			"Used for AWS API implementations that do not have a metadata api endpoint.",

		"s3_force_path_style": "Set this to true to force the request to use path-style addressing,\n" +
			"i.e., http://s3.amazonaws.com/BUCKET/KEY. By default, the S3 client will\n" +
			"use virtual hosted bucket addressing when possible\n" +
			"(http://BUCKET.s3.amazonaws.com/KEY). Specific to the Amazon S3 service.",
	}
}

func providerConfigure(d *schema.ResourceData, terraformVersion string) (interface{}, error) {
	config := conns.Config{
		AccessKey:               d.Get("access_key").(string),
		SecretKey:               d.Get("secret_key").(string),
		Profile:                 d.Get("profile").(string),
		Token:                   d.Get("token").(string),
		Region:                  d.Get("region").(string),
		CredsFilename:           d.Get("shared_credentials_file").(string),
		DefaultTagsConfig:       expandProviderDefaultTags(d.Get("default_tags").([]interface{})),
		Endpoints:               make(map[string]string),
		MaxRetries:              d.Get("max_retries").(int),
		IgnoreTagsConfig:        expandProviderIgnoreTags(d.Get("ignore_tags").([]interface{})),
		Insecure:                d.Get("insecure").(bool),
		HTTPProxy:               d.Get("http_proxy").(string),
		SkipCredsValidation:     d.Get("skip_credentials_validation").(bool),
		SkipGetEC2Platforms:     d.Get("skip_get_ec2_platforms").(bool),
		SkipRegionValidation:    d.Get("skip_region_validation").(bool),
		SkipRequestingAccountId: d.Get("skip_requesting_account_id").(bool),
		SkipMetadataApiCheck:    d.Get("skip_metadata_api_check").(bool),
		S3ForcePathStyle:        d.Get("s3_force_path_style").(bool),
		TerraformVersion:        terraformVersion,
	}

	if l, ok := d.Get("assume_role").([]interface{}); ok && len(l) > 0 && l[0] != nil {
		m := l[0].(map[string]interface{})

		if v, ok := m["duration_seconds"].(int); ok && v != 0 {
			config.AssumeRoleDurationSeconds = v
		}

		if v, ok := m["external_id"].(string); ok && v != "" {
			config.AssumeRoleExternalID = v
		}

		if v, ok := m["policy"].(string); ok && v != "" {
			config.AssumeRolePolicy = v
		}

		if policyARNSet, ok := m["policy_arns"].(*schema.Set); ok && policyARNSet.Len() > 0 {
			for _, policyARNRaw := range policyARNSet.List() {
				policyARN, ok := policyARNRaw.(string)

				if !ok {
					continue
				}

				config.AssumeRolePolicyARNs = append(config.AssumeRolePolicyARNs, policyARN)
			}
		}

		if v, ok := m["role_arn"].(string); ok && v != "" {
			config.AssumeRoleARN = v
		}

		if v, ok := m["session_name"].(string); ok && v != "" {
			config.AssumeRoleSessionName = v
		}

		if tagMapRaw, ok := m["tags"].(map[string]interface{}); ok && len(tagMapRaw) > 0 {
			config.AssumeRoleTags = make(map[string]string)

			for k, vRaw := range tagMapRaw {
				v, ok := vRaw.(string)

				if !ok {
					continue
				}

				config.AssumeRoleTags[k] = v
			}
		}

		if transitiveTagKeySet, ok := m["transitive_tag_keys"].(*schema.Set); ok && transitiveTagKeySet.Len() > 0 {
			for _, transitiveTagKeyRaw := range transitiveTagKeySet.List() {
				transitiveTagKey, ok := transitiveTagKeyRaw.(string)

				if !ok {
					continue
				}

				config.AssumeRoleTransitiveTagKeys = append(config.AssumeRoleTransitiveTagKeys, transitiveTagKey)
			}
		}

		log.Printf("[INFO] assume_role configuration set: (ARN: %q, SessionID: %q, ExternalID: %q)", config.AssumeRoleARN, config.AssumeRoleSessionName, config.AssumeRoleExternalID)
	}

	endpointsSet := d.Get("endpoints").(*schema.Set)

	for _, endpointsSetI := range endpointsSet.List() {
		endpoints := endpointsSetI.(map[string]interface{})

		for _, hclKey := range conns.HCLKeys() {
			var serviceKey string
			var err error
			if serviceKey, err = conns.ServiceForHCLKey(hclKey); err != nil {
				return nil, fmt.Errorf("failed to assign endpoint (%s): %w", hclKey, err)
			}

			if config.Endpoints[serviceKey] == "" && endpoints[hclKey].(string) != "" {
				config.Endpoints[serviceKey] = endpoints[hclKey].(string)
			}
		}
	}

	if v, ok := d.GetOk("allowed_account_ids"); ok {
		for _, accountIDRaw := range v.(*schema.Set).List() {
			config.AllowedAccountIds = append(config.AllowedAccountIds, accountIDRaw.(string))
		}
	}

	if v, ok := d.GetOk("forbidden_account_ids"); ok {
		for _, accountIDRaw := range v.(*schema.Set).List() {
			config.ForbiddenAccountIds = append(config.ForbiddenAccountIds, accountIDRaw.(string))
		}
	}

	return config.Client()
}

func assumeRoleSchema() *schema.Schema {
	return &schema.Schema{
		Type:     schema.TypeList,
		Optional: true,
		MaxItems: 1,
		Elem: &schema.Resource{
			Schema: map[string]*schema.Schema{
				"duration_seconds": {
					Type:         schema.TypeInt,
					Optional:     true,
					Description:  "The duration, in seconds, of the role session.",
					ValidateFunc: validation.IntBetween(900, 43200),
				},
				"external_id": {
					Type:        schema.TypeString,
					Optional:    true,
					Description: "A unique identifier that might be required when you assume a role in another account.",
					ValidateFunc: validation.All(
						validation.StringLenBetween(2, 1224),
						validation.StringMatch(regexp.MustCompile(`[\w+=,.@:\/\-]*`), ""),
					),
				},
				"policy": {
					Type:         schema.TypeString,
					Optional:     true,
					Description:  "IAM Policy JSON describing further restricting permissions for the IAM Role being assumed.",
					ValidateFunc: validation.StringIsJSON,
				},
				"policy_arns": {
					Type:        schema.TypeSet,
					Optional:    true,
					Description: "Amazon Resource Names (ARNs) of IAM Policies describing further restricting permissions for the IAM Role being assumed.",
					Elem: &schema.Schema{
						Type:         schema.TypeString,
						ValidateFunc: verify.ValidARN,
					},
				},
				"role_arn": {
					Type:         schema.TypeString,
					Optional:     true,
					Description:  "Amazon Resource Name of an IAM Role to assume prior to making API calls.",
					ValidateFunc: verify.ValidARN,
				},
				"session_name": {
					Type:        schema.TypeString,
					Optional:    true,
					Description: "An identifier for the assumed role session.",
					ValidateFunc: validation.All(
						validation.StringLenBetween(2, 64),
						validation.StringMatch(regexp.MustCompile(`[\w+=,.@\-]*`), ""),
					),
				},
				"tags": {
					Type:        schema.TypeMap,
					Optional:    true,
					Description: "Assume role session tags.",
					Elem:        &schema.Schema{Type: schema.TypeString},
				},
				"transitive_tag_keys": {
					Type:        schema.TypeSet,
					Optional:    true,
					Description: "Assume role session tag keys to pass to any subsequent sessions.",
					Elem:        &schema.Schema{Type: schema.TypeString},
				},
			},
		},
	}
}

func endpointsSchema() *schema.Schema {
	endpointsAttributes := make(map[string]*schema.Schema)

	for _, serviceKey := range conns.HCLKeys() {
		endpointsAttributes[serviceKey] = &schema.Schema{
			Type:        schema.TypeString,
			Optional:    true,
			Default:     "",
			Description: descriptions["endpoint"],
		}
	}

	return &schema.Schema{
		Type:     schema.TypeSet,
		Optional: true,
		Elem: &schema.Resource{
			Schema: endpointsAttributes,
		},
	}
}

func expandProviderDefaultTags(l []interface{}) *tftags.DefaultConfig {
	if len(l) == 0 || l[0] == nil {
		return nil
	}

	defaultConfig := &tftags.DefaultConfig{}
	m := l[0].(map[string]interface{})

	if v, ok := m["tags"].(map[string]interface{}); ok {
		defaultConfig.Tags = tftags.New(v)
	}
	return defaultConfig
}

func expandProviderIgnoreTags(l []interface{}) *tftags.IgnoreConfig {
	if len(l) == 0 || l[0] == nil {
		return nil
	}

	ignoreConfig := &tftags.IgnoreConfig{}
	m := l[0].(map[string]interface{})

	if v, ok := m["keys"].(*schema.Set); ok {
		ignoreConfig.Keys = tftags.New(v.List())
	}

	if v, ok := m["key_prefixes"].(*schema.Set); ok {
		ignoreConfig.KeyPrefixes = tftags.New(v.List())
	}

	return ignoreConfig
}<|MERGE_RESOLUTION|>--- conflicted
+++ resolved
@@ -1010,14 +1010,10 @@
 
 			"aws_cur_report_definition": cur.ResourceReportDefinition(),
 
-<<<<<<< HEAD
+			"aws_dataexchange_data_set": dataexchange.ResourceDataSet(),
+
 			"aws_datapipeline_pipeline":            datapipeline.ResourcePipeline(),
 			"aws_datapipeline_pipeline_definition": datapipeline.ResourcePipelineDefinition(),
-=======
-			"aws_dataexchange_data_set": dataexchange.ResourceDataSet(),
-
-			"aws_datapipeline_pipeline": datapipeline.ResourcePipeline(),
->>>>>>> 9f214e53
 
 			"aws_datasync_agent":                            datasync.ResourceAgent(),
 			"aws_datasync_location_efs":                     datasync.ResourceLocationEFS(),
