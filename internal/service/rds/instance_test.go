package rds_test

import (
	"fmt"
	"log"
	"os"
	"regexp"
	"testing"

	"github.com/aws/aws-sdk-go/aws"
	"github.com/aws/aws-sdk-go/service/rds"
	"github.com/hashicorp/aws-sdk-go-base/v2/awsv1shim/v2/tfawserr"
	sdkacctest "github.com/hashicorp/terraform-plugin-sdk/v2/helper/acctest"
	"github.com/hashicorp/terraform-plugin-sdk/v2/helper/resource"
	"github.com/hashicorp/terraform-plugin-sdk/v2/helper/schema"
	"github.com/hashicorp/terraform-plugin-sdk/v2/terraform"
	"github.com/hashicorp/terraform-provider-aws/internal/acctest"
	"github.com/hashicorp/terraform-provider-aws/internal/conns"
	"github.com/hashicorp/terraform-provider-aws/internal/create"
	tfrds "github.com/hashicorp/terraform-provider-aws/internal/service/rds"
	"github.com/hashicorp/terraform-provider-aws/internal/tfresource"
)

func TestAccRDSInstance_basic(t *testing.T) {
	var dbInstance1 rds.DBInstance

	rName := sdkacctest.RandomWithPrefix(acctest.ResourcePrefix)
	resourceName := "aws_db_instance.test"

	resource.ParallelTest(t, resource.TestCase{
		PreCheck:     func() { acctest.PreCheck(t) },
		ErrorCheck:   acctest.ErrorCheck(t, rds.EndpointsID),
		Providers:    acctest.Providers,
		CheckDestroy: testAccCheckInstanceDestroy,
		Steps: []resource.TestStep{
			{
				Config: testAccInstanceBasicConfig(rName),
				Check: resource.ComposeAggregateTestCheckFunc(
					testAccCheckInstanceExists(resourceName, &dbInstance1),
					testAccCheckInstanceAttributes(&dbInstance1),
					resource.TestCheckResourceAttr(resourceName, "identifier", rName),
					resource.TestCheckResourceAttr(resourceName, "identifier_prefix", ""),
					resource.TestCheckResourceAttr(resourceName, "allocated_storage", "10"),
					resource.TestCheckNoResourceAttr(resourceName, "allow_major_version_upgrade"),
					resource.TestCheckResourceAttr(resourceName, "auto_minor_version_upgrade", "true"),
					acctest.MatchResourceAttrRegionalARN(resourceName, "arn", "rds", regexp.MustCompile(`db:.+`)),
					resource.TestCheckResourceAttrSet(resourceName, "availability_zone"),
					resource.TestCheckResourceAttr(resourceName, "backup_retention_period", "0"),
					resource.TestCheckResourceAttrSet(resourceName, "backup_window"),
					resource.TestCheckResourceAttrSet(resourceName, "ca_cert_identifier"),
					resource.TestCheckResourceAttr(resourceName, "copy_tags_to_snapshot", "false"),
					resource.TestCheckResourceAttr(resourceName, "db_name", "baz"),
					resource.TestCheckResourceAttr(resourceName, "db_subnet_group_name", "default"),
					resource.TestCheckResourceAttr(resourceName, "deletion_protection", "false"),
					resource.TestCheckResourceAttr(resourceName, "enabled_cloudwatch_logs_exports.#", "0"),
					resource.TestCheckResourceAttrSet(resourceName, "endpoint"),
					resource.TestCheckResourceAttr(resourceName, "engine", "mysql"),
					resource.TestCheckResourceAttrSet(resourceName, "engine_version"),
					resource.TestCheckResourceAttrSet(resourceName, "hosted_zone_id"),
					resource.TestCheckResourceAttr(resourceName, "iam_database_authentication_enabled", "false"),
					resource.TestCheckResourceAttrPair(resourceName, "instance_class", "data.aws_rds_orderable_db_instance.test", "instance_class"),
					resource.TestCheckResourceAttr(resourceName, "license_model", "general-public-license"),
					resource.TestCheckResourceAttrSet(resourceName, "maintenance_window"),
					resource.TestCheckResourceAttr(resourceName, "max_allocated_storage", "0"),
					resource.TestCheckResourceAttr(resourceName, "option_group_name", "default:mysql-5-6"),
					resource.TestCheckResourceAttr(resourceName, "parameter_group_name", "default.mysql5.6"),
					resource.TestCheckResourceAttr(resourceName, "port", "3306"),
					resource.TestCheckResourceAttr(resourceName, "publicly_accessible", "false"),
					resource.TestCheckResourceAttrSet(resourceName, "resource_id"),
					resource.TestCheckResourceAttr(resourceName, "status", "available"),
					resource.TestCheckResourceAttr(resourceName, "storage_encrypted", "false"),
					resource.TestCheckResourceAttr(resourceName, "storage_type", "gp2"),
					resource.TestCheckResourceAttr(resourceName, "tags.%", "0"),
					resource.TestCheckResourceAttr(resourceName, "username", "test"),
				),
			},
			{
				ResourceName:      resourceName,
				ImportState:       true,
				ImportStateVerify: true,
				ImportStateVerifyIgnore: []string{
					"apply_immediately",
					"final_snapshot_identifier",
					"password",
					"skip_final_snapshot",
					"delete_automated_backups",
				},
			},
		},
	})
}

func TestAccRDSInstance_NameDeprecated_basic(t *testing.T) {
	var dbInstance1 rds.DBInstance

	rName := sdkacctest.RandomWithPrefix(acctest.ResourcePrefix)
	resourceName := "aws_db_instance.test"

	resource.ParallelTest(t, resource.TestCase{
		PreCheck:     func() { acctest.PreCheck(t) },
		ErrorCheck:   acctest.ErrorCheck(t, rds.EndpointsID),
		Providers:    acctest.Providers,
		CheckDestroy: testAccCheckInstanceDestroy,
		Steps: []resource.TestStep{
			{
				Config: testAccInstanceNameDeprecatedBasicConfig(rName),
				Check: resource.ComposeAggregateTestCheckFunc(
					testAccCheckInstanceExists(resourceName, &dbInstance1),
					testAccCheckInstanceAttributes(&dbInstance1),
					resource.TestCheckResourceAttr(resourceName, "identifier", rName),
					resource.TestCheckResourceAttr(resourceName, "identifier_prefix", ""),
					resource.TestCheckResourceAttr(resourceName, "allocated_storage", "10"),
					resource.TestCheckNoResourceAttr(resourceName, "allow_major_version_upgrade"),
					resource.TestCheckResourceAttr(resourceName, "auto_minor_version_upgrade", "true"),
					acctest.MatchResourceAttrRegionalARN(resourceName, "arn", "rds", regexp.MustCompile(`db:.+`)),
					resource.TestCheckResourceAttrSet(resourceName, "availability_zone"),
					resource.TestCheckResourceAttr(resourceName, "backup_retention_period", "0"),
					resource.TestCheckResourceAttrSet(resourceName, "backup_window"),
					resource.TestCheckResourceAttrSet(resourceName, "ca_cert_identifier"),
					resource.TestCheckResourceAttr(resourceName, "copy_tags_to_snapshot", "false"),
					resource.TestCheckResourceAttr(resourceName, "db_name", "baz"),
					resource.TestCheckResourceAttr(resourceName, "db_subnet_group_name", "default"),
					resource.TestCheckResourceAttr(resourceName, "deletion_protection", "false"),
					resource.TestCheckResourceAttr(resourceName, "enabled_cloudwatch_logs_exports.#", "0"),
					resource.TestCheckResourceAttrSet(resourceName, "endpoint"),
					resource.TestCheckResourceAttr(resourceName, "engine", "mysql"),
					resource.TestCheckResourceAttrSet(resourceName, "engine_version"),
					resource.TestCheckResourceAttrSet(resourceName, "hosted_zone_id"),
					resource.TestCheckResourceAttr(resourceName, "iam_database_authentication_enabled", "false"),
					resource.TestCheckResourceAttrPair(resourceName, "instance_class", "data.aws_rds_orderable_db_instance.test", "instance_class"),
					resource.TestCheckResourceAttr(resourceName, "license_model", "general-public-license"),
					resource.TestCheckResourceAttrSet(resourceName, "maintenance_window"),
					resource.TestCheckResourceAttr(resourceName, "max_allocated_storage", "0"),
					resource.TestCheckResourceAttr(resourceName, "name", "baz"),
					resource.TestCheckResourceAttr(resourceName, "option_group_name", "default:mysql-8-0"),
					resource.TestCheckResourceAttr(resourceName, "parameter_group_name", "default.mysql8.0"),
					resource.TestCheckResourceAttr(resourceName, "port", "3306"),
					resource.TestCheckResourceAttr(resourceName, "publicly_accessible", "false"),
					resource.TestCheckResourceAttrSet(resourceName, "resource_id"),
					resource.TestCheckResourceAttr(resourceName, "status", "available"),
					resource.TestCheckResourceAttr(resourceName, "storage_encrypted", "false"),
					resource.TestCheckResourceAttr(resourceName, "storage_type", "gp2"),
					resource.TestCheckResourceAttr(resourceName, "tags.%", "0"),
					resource.TestCheckResourceAttr(resourceName, "username", "test"),
				),
			},
			{
				ResourceName:      resourceName,
				ImportState:       true,
				ImportStateVerify: true,
				ImportStateVerifyIgnore: []string{
					"apply_immediately",
					"final_snapshot_identifier",
					"password",
					"skip_final_snapshot",
					"delete_automated_backups",
				},
			},
		},
	})
}

func TestAccRDSInstance_onlyMajorVersion(t *testing.T) {
	var dbInstance1 rds.DBInstance
	resourceName := "aws_db_instance.test"
	engine := "mysql"
	engineVersion := "8.0"

	resource.ParallelTest(t, resource.TestCase{
		PreCheck:     func() { acctest.PreCheck(t) },
		ErrorCheck:   acctest.ErrorCheck(t, rds.EndpointsID),
		Providers:    acctest.Providers,
		CheckDestroy: testAccCheckClusterDestroy,
		Steps: []resource.TestStep{
			{
				Config: testAccInstanceConfig_MajorVersionOnly(engine, engineVersion),
				Check: resource.ComposeTestCheckFunc(
					testAccCheckInstanceExists(resourceName, &dbInstance1),
					resource.TestCheckResourceAttr(resourceName, "engine", engine),
					resource.TestCheckResourceAttr(resourceName, "engine_version", engineVersion),
				),
			},
			{
				ResourceName:      resourceName,
				ImportState:       true,
				ImportStateVerify: true,
				ImportStateVerifyIgnore: []string{
					"engine_version",
					"password",
				},
			},
		},
	})
}

func TestAccRDSInstance_namePrefix(t *testing.T) {
	var v rds.DBInstance

	const identifierPrefix = "tf-acc-test-prefix-"
	const resourceName = "aws_db_instance.test"

	resource.ParallelTest(t, resource.TestCase{
		PreCheck:     func() { acctest.PreCheck(t) },
		ErrorCheck:   acctest.ErrorCheck(t, rds.EndpointsID),
		Providers:    acctest.Providers,
		CheckDestroy: testAccCheckInstanceDestroy,
		Steps: []resource.TestStep{
			{
				Config: testAccInstanceConfig_namePrefix(identifierPrefix),
				Check: resource.ComposeTestCheckFunc(
					testAccCheckInstanceExists(resourceName, &v),
					create.TestCheckResourceAttrNameFromPrefix(resourceName, "identifier", identifierPrefix),
					resource.TestCheckResourceAttr(resourceName, "identifier_prefix", identifierPrefix),
				),
			},
			{
				ResourceName:      resourceName,
				ImportState:       true,
				ImportStateVerify: true,
				ImportStateVerifyIgnore: []string{
					"password",
				},
			},
		},
	})
}

func TestAccRDSInstance_nameGenerated(t *testing.T) {
	var v rds.DBInstance

	const resourceName = "aws_db_instance.test"

	resource.ParallelTest(t, resource.TestCase{
		PreCheck:     func() { acctest.PreCheck(t) },
		ErrorCheck:   acctest.ErrorCheck(t, rds.EndpointsID),
		Providers:    acctest.Providers,
		CheckDestroy: testAccCheckInstanceDestroy,
		Steps: []resource.TestStep{
			{
				Config: testAccInstanceConfig_nameGenerated(),
				Check: resource.ComposeTestCheckFunc(
					testAccCheckInstanceExists(resourceName, &v),
					create.TestCheckResourceAttrNameGenerated(resourceName, "identifier"),
					resource.TestCheckResourceAttr(resourceName, "identifier_prefix", resource.UniqueIdPrefix),
				),
			},
			{
				ResourceName:      resourceName,
				ImportState:       true,
				ImportStateVerify: true,
				ImportStateVerifyIgnore: []string{
					"password",
				},
			},
		},
	})
}

func TestAccRDSInstance_kmsKey(t *testing.T) {
	var v rds.DBInstance
	kmsKeyResourceName := "aws_kms_key.foo"
	resourceName := "aws_db_instance.bar"

	resource.ParallelTest(t, resource.TestCase{
		PreCheck:     func() { acctest.PreCheck(t) },
		ErrorCheck:   acctest.ErrorCheck(t, rds.EndpointsID),
		Providers:    acctest.Providers,
		CheckDestroy: testAccCheckInstanceDestroy,
		Steps: []resource.TestStep{
			{
				Config: testAccInstanceConfig_KMSKeyID(sdkacctest.RandInt()),
				Check: resource.ComposeTestCheckFunc(
					testAccCheckInstanceExists(resourceName, &v),
					testAccCheckInstanceAttributes(&v),
					resource.TestCheckResourceAttrPair(resourceName, "kms_key_id", kmsKeyResourceName, "arn"),
				),
			},
			{
				ResourceName:      resourceName,
				ImportState:       true,
				ImportStateVerify: true,
				ImportStateVerifyIgnore: []string{
					"apply_immediately",
					"delete_automated_backups",
					"final_snapshot_identifier",
					"password",
					"skip_final_snapshot",
				},
			},
		},
	})
}

func TestAccRDSInstance_subnetGroup(t *testing.T) {
	var v rds.DBInstance
	rName := sdkacctest.RandString(10)

	resource.ParallelTest(t, resource.TestCase{
		PreCheck:     func() { acctest.PreCheck(t) },
		ErrorCheck:   acctest.ErrorCheck(t, rds.EndpointsID),
		Providers:    acctest.Providers,
		CheckDestroy: testAccCheckInstanceDestroy,
		Steps: []resource.TestStep{
			{
				Config: testAccInstanceConfig_WithSubnetGroup(rName),
				Check: resource.ComposeTestCheckFunc(
					testAccCheckInstanceExists("aws_db_instance.bar", &v),
					resource.TestCheckResourceAttr(
						"aws_db_instance.bar", "db_subnet_group_name", "foo-"+rName),
				),
			},
			{
				Config: testAccInstanceConfig_WithSubnetGroupUpdated(rName),
				Check: resource.ComposeTestCheckFunc(
					testAccCheckInstanceExists("aws_db_instance.bar", &v),
					resource.TestCheckResourceAttr(
						"aws_db_instance.bar", "db_subnet_group_name", "bar-"+rName),
				),
			},
		},
	})
}

func TestAccRDSInstance_optionGroup(t *testing.T) {
	var v rds.DBInstance

	rName := fmt.Sprintf("tf-option-test-%d", sdkacctest.RandInt())

	resource.ParallelTest(t, resource.TestCase{
		PreCheck:     func() { acctest.PreCheck(t) },
		ErrorCheck:   acctest.ErrorCheck(t, rds.EndpointsID),
		Providers:    acctest.Providers,
		CheckDestroy: testAccCheckInstanceDestroy,
		Steps: []resource.TestStep{
			{
				Config: testAccInstanceConfig_WithOptionGroup(rName),
				Check: resource.ComposeTestCheckFunc(
					testAccCheckInstanceExists("aws_db_instance.bar", &v),
					testAccCheckInstanceAttributes(&v),
					resource.TestCheckResourceAttr(
						"aws_db_instance.bar", "option_group_name", rName),
				),
			},
		},
	})
}

func TestAccRDSInstance_iamAuth(t *testing.T) {
	var v rds.DBInstance

	resource.ParallelTest(t, resource.TestCase{
		PreCheck:     func() { acctest.PreCheck(t) },
		ErrorCheck:   acctest.ErrorCheck(t, rds.EndpointsID),
		Providers:    acctest.Providers,
		CheckDestroy: testAccCheckInstanceDestroy,
		Steps: []resource.TestStep{
			{
				Config: testAccInstanceConfig_IAMAuth(sdkacctest.RandInt()),
				Check: resource.ComposeTestCheckFunc(
					testAccCheckInstanceExists("aws_db_instance.bar", &v),
					testAccCheckInstanceAttributes(&v),
					resource.TestCheckResourceAttr(
						"aws_db_instance.bar", "iam_database_authentication_enabled", "true"),
				),
			},
		},
	})
}

func TestAccRDSInstance_allowMajorVersionUpgrade(t *testing.T) {
	var dbInstance1 rds.DBInstance

	rName := sdkacctest.RandomWithPrefix(acctest.ResourcePrefix)
	resourceName := "aws_db_instance.test"

	resource.ParallelTest(t, resource.TestCase{
		PreCheck:     func() { acctest.PreCheck(t) },
		ErrorCheck:   acctest.ErrorCheck(t, rds.EndpointsID),
		Providers:    acctest.Providers,
		CheckDestroy: testAccCheckInstanceDestroy,
		Steps: []resource.TestStep{
			{
				Config: testAccInstanceConfig_AllowMajorVersionUpgrade(rName, true),
				Check: resource.ComposeTestCheckFunc(
					testAccCheckInstanceExists(resourceName, &dbInstance1),
					resource.TestCheckResourceAttr(resourceName, "allow_major_version_upgrade", "true"),
				),
			},
			{
				ResourceName:      resourceName,
				ImportState:       true,
				ImportStateVerify: true,
				ImportStateVerifyIgnore: []string{
					"allow_major_version_upgrade",
					"apply_immediately",
					"final_snapshot_identifier",
					"password",
					"skip_final_snapshot",
				},
			},
			{
				Config: testAccInstanceConfig_AllowMajorVersionUpgrade(rName, false),
				Check: resource.ComposeTestCheckFunc(
					testAccCheckInstanceExists(resourceName, &dbInstance1),
					resource.TestCheckResourceAttr(resourceName, "allow_major_version_upgrade", "false"),
				),
			},
		},
	})
}

func TestAccRDSInstance_dbSubnetGroupName(t *testing.T) {
	var dbInstance rds.DBInstance
	var dbSubnetGroup rds.DBSubnetGroup

	rName := sdkacctest.RandomWithPrefix(acctest.ResourcePrefix)
	dbSubnetGroupResourceName := "aws_db_subnet_group.test"
	resourceName := "aws_db_instance.test"

	resource.ParallelTest(t, resource.TestCase{
		PreCheck:     func() { acctest.PreCheck(t) },
		ErrorCheck:   acctest.ErrorCheck(t, rds.EndpointsID),
		Providers:    acctest.Providers,
		CheckDestroy: testAccCheckInstanceDestroy,
		Steps: []resource.TestStep{
			{
				Config: testAccInstanceConfig_DBSubnetGroupName(rName),
				Check: resource.ComposeTestCheckFunc(
					testAccCheckInstanceExists(resourceName, &dbInstance),
					testAccCheckDBSubnetGroupExists(resourceName, &dbSubnetGroup),
					resource.TestCheckResourceAttrPair(resourceName, "db_subnet_group_name", dbSubnetGroupResourceName, "name"),
				),
			},
		},
	})
}

func TestAccRDSInstance_DBSubnetGroupName_ramShared(t *testing.T) {
	var dbInstance rds.DBInstance
	var dbSubnetGroup rds.DBSubnetGroup
	var providers []*schema.Provider

	rName := sdkacctest.RandomWithPrefix(acctest.ResourcePrefix)
	dbSubnetGroupResourceName := "aws_db_subnet_group.test"
	resourceName := "aws_db_instance.test"

	resource.ParallelTest(t, resource.TestCase{
		PreCheck: func() {
			acctest.PreCheck(t)
			acctest.PreCheckAlternateAccount(t)
			acctest.PreCheckOrganizationsEnabled(t)
		},
		ErrorCheck:        acctest.ErrorCheck(t, rds.EndpointsID),
		ProviderFactories: acctest.FactoriesAlternate(&providers),
		CheckDestroy:      testAccCheckInstanceDestroy,
		Steps: []resource.TestStep{
			{
				Config: testAccInstanceConfig_DBSubnetGroupName_RAMShared(rName),
				Check: resource.ComposeTestCheckFunc(
					testAccCheckInstanceExists(resourceName, &dbInstance),
					testAccCheckDBSubnetGroupExists(dbSubnetGroupResourceName, &dbSubnetGroup),
					resource.TestCheckResourceAttrPair(resourceName, "db_subnet_group_name", dbSubnetGroupResourceName, "name"),
				),
			},
		},
	})
}

func TestAccRDSInstance_DBSubnetGroupName_vpcSecurityGroupIDs(t *testing.T) {
	var dbInstance rds.DBInstance
	var dbSubnetGroup rds.DBSubnetGroup

	rName := sdkacctest.RandomWithPrefix(acctest.ResourcePrefix)
	dbSubnetGroupResourceName := "aws_db_subnet_group.test"
	resourceName := "aws_db_instance.test"

	resource.ParallelTest(t, resource.TestCase{
		PreCheck:     func() { acctest.PreCheck(t) },
		ErrorCheck:   acctest.ErrorCheck(t, rds.EndpointsID),
		Providers:    acctest.Providers,
		CheckDestroy: testAccCheckInstanceDestroy,
		Steps: []resource.TestStep{
			{
				Config: testAccInstanceConfig_DBSubnetGroupName_VPCSecurityGroupIDs(rName),
				Check: resource.ComposeTestCheckFunc(
					testAccCheckInstanceExists(resourceName, &dbInstance),
					testAccCheckDBSubnetGroupExists(resourceName, &dbSubnetGroup),
					resource.TestCheckResourceAttrPair(resourceName, "db_subnet_group_name", dbSubnetGroupResourceName, "name"),
				),
			},
		},
	})
}

func TestAccRDSInstance_deletionProtection(t *testing.T) {
	var dbInstance rds.DBInstance

	rName := sdkacctest.RandomWithPrefix(acctest.ResourcePrefix)
	resourceName := "aws_db_instance.test"

	resource.ParallelTest(t, resource.TestCase{
		PreCheck:     func() { acctest.PreCheck(t) },
		ErrorCheck:   acctest.ErrorCheck(t, rds.EndpointsID),
		Providers:    acctest.Providers,
		CheckDestroy: testAccCheckInstanceDestroy,
		Steps: []resource.TestStep{
			{
				Config: testAccInstanceConfig_DeletionProtection(rName, true),
				Check: resource.ComposeTestCheckFunc(
					testAccCheckInstanceExists(resourceName, &dbInstance),
					resource.TestCheckResourceAttr(resourceName, "deletion_protection", "true"),
				),
			},
			{
				ResourceName:      resourceName,
				ImportState:       true,
				ImportStateVerify: true,
				ImportStateVerifyIgnore: []string{
					"apply_immediately",
					"final_snapshot_identifier",
					"password",
					"skip_final_snapshot",
					"delete_automated_backups",
				},
			},
			{
				Config: testAccInstanceConfig_DeletionProtection(rName, false),
				Check: resource.ComposeTestCheckFunc(
					testAccCheckInstanceExists(resourceName, &dbInstance),
					resource.TestCheckResourceAttr(resourceName, "deletion_protection", "false"),
				),
			},
		},
	})
}

func TestAccRDSInstance_finalSnapshotIdentifier(t *testing.T) {
	var snap rds.DBInstance
	rInt := sdkacctest.RandInt()

	resource.ParallelTest(t, resource.TestCase{
		PreCheck:   func() { acctest.PreCheck(t) },
		ErrorCheck: acctest.ErrorCheck(t, rds.EndpointsID),
		Providers:  acctest.Providers,
		// testAccCheckInstanceSnapshot verifies a database snapshot is
		// created, and subsequently deletes it
		CheckDestroy: testAccCheckInstanceSnapshot,
		Steps: []resource.TestStep{
			{
				Config: testAccInstanceConfig_FinalSnapshotIdentifier(rInt),
				Check: resource.ComposeTestCheckFunc(
					testAccCheckInstanceExists("aws_db_instance.snapshot", &snap),
				),
			},
		},
	})
}

func TestAccRDSInstance_FinalSnapshotIdentifier_skipFinalSnapshot(t *testing.T) {
	var snap rds.DBInstance

	resource.ParallelTest(t, resource.TestCase{
		PreCheck:     func() { acctest.PreCheck(t) },
		ErrorCheck:   acctest.ErrorCheck(t, rds.EndpointsID),
		Providers:    acctest.Providers,
		CheckDestroy: testAccCheckInstanceNoSnapshot,
		Steps: []resource.TestStep{
			{
				Config: testAccInstanceConfig_FinalSnapshotIdentifier_SkipFinalSnapshot(),
				Check: resource.ComposeTestCheckFunc(
					testAccCheckInstanceExists("aws_db_instance.snapshot", &snap),
				),
			},
		},
	})
}

func TestAccRDSInstance_isAlreadyBeingDeleted(t *testing.T) {
	var dbInstance rds.DBInstance

	rName := sdkacctest.RandomWithPrefix(acctest.ResourcePrefix)
	resourceName := "aws_db_instance.test"

	resource.ParallelTest(t, resource.TestCase{
		PreCheck:     func() { acctest.PreCheck(t) },
		ErrorCheck:   acctest.ErrorCheck(t, rds.EndpointsID),
		Providers:    acctest.Providers,
		CheckDestroy: testAccCheckInstanceDestroy,
		Steps: []resource.TestStep{
			{
				Config: testAccInstanceConfig_MariaDB(rName),
				Check: resource.ComposeTestCheckFunc(
					testAccCheckInstanceExists(resourceName, &dbInstance),
				),
			},
			{
				PreConfig: func() {
					// Get Database Instance into deleting state
					conn := acctest.Provider.Meta().(*conns.AWSClient).RDSConn
					input := &rds.DeleteDBInstanceInput{
						DBInstanceIdentifier: aws.String(rName),
						SkipFinalSnapshot:    aws.Bool(true),
					}
					_, err := conn.DeleteDBInstance(input)
					if err != nil {
						t.Fatalf("error deleting Database Instance: %s", err)
					}
				},
				Config:  testAccInstanceConfig_MariaDB(rName),
				Destroy: true,
			},
		},
	})
}

func TestAccRDSInstance_maxAllocatedStorage(t *testing.T) {
	var dbInstance rds.DBInstance

	rName := sdkacctest.RandomWithPrefix(acctest.ResourcePrefix)
	resourceName := "aws_db_instance.test"

	resource.ParallelTest(t, resource.TestCase{
		PreCheck:     func() { acctest.PreCheck(t) },
		ErrorCheck:   acctest.ErrorCheck(t, rds.EndpointsID),
		Providers:    acctest.Providers,
		CheckDestroy: testAccCheckInstanceDestroy,
		Steps: []resource.TestStep{
			{
				Config: testAccInstanceConfig_MaxAllocatedStorage(rName, 10),
				Check: resource.ComposeTestCheckFunc(
					testAccCheckInstanceExists(resourceName, &dbInstance),
					resource.TestCheckResourceAttr(resourceName, "max_allocated_storage", "10"),
				),
			},
			{
				Config: testAccInstanceConfig_MaxAllocatedStorage(rName, 5),
				Check: resource.ComposeTestCheckFunc(
					testAccCheckInstanceExists(resourceName, &dbInstance),
					resource.TestCheckResourceAttr(resourceName, "max_allocated_storage", "0"),
				),
			},
			{
				Config: testAccInstanceConfig_MaxAllocatedStorage(rName, 15),
				Check: resource.ComposeTestCheckFunc(
					testAccCheckInstanceExists(resourceName, &dbInstance),
					resource.TestCheckResourceAttr(resourceName, "max_allocated_storage", "15"),
				),
			},
			{
				Config: testAccInstanceConfig_MaxAllocatedStorage(rName, 0),
				Check: resource.ComposeTestCheckFunc(
					testAccCheckInstanceExists(resourceName, &dbInstance),
					resource.TestCheckResourceAttr(resourceName, "max_allocated_storage", "0"),
				),
			},
		},
	})
}

func TestAccRDSInstance_password(t *testing.T) {
	var dbInstance rds.DBInstance

	rName := sdkacctest.RandomWithPrefix(acctest.ResourcePrefix)
	resourceName := "aws_db_instance.test"

	resource.ParallelTest(t, resource.TestCase{
		PreCheck:     func() { acctest.PreCheck(t) },
		ErrorCheck:   acctest.ErrorCheck(t, rds.EndpointsID),
		Providers:    acctest.Providers,
		CheckDestroy: testAccCheckInstanceDestroy,
		Steps: []resource.TestStep{
			// Password should not be shown in error message
			{
				Config:      testAccInstanceConfig_Password(rName, "invalid"),
				ExpectError: regexp.MustCompile(`MasterUserPassword: "\*{8}",`),
			},
			{
				Config: testAccInstanceConfig_Password(rName, "valid-password"),
				Check: resource.ComposeTestCheckFunc(
					testAccCheckInstanceExists(resourceName, &dbInstance),
					resource.TestCheckResourceAttr(resourceName, "password", "valid-password"),
				),
			},
			{
				ResourceName:      resourceName,
				ImportState:       true,
				ImportStateVerify: true,
				ImportStateVerifyIgnore: []string{
					"apply_immediately",
					"final_snapshot_identifier",
					"password",
					"skip_final_snapshot",
				},
			},
		},
	})
}

func TestAccRDSInstance_replicateSourceDB_basic(t *testing.T) {
	var dbInstance, sourceDbInstance rds.DBInstance

	rName := sdkacctest.RandomWithPrefix(acctest.ResourcePrefix)
	sourceResourceName := "aws_db_instance.source"
	resourceName := "aws_db_instance.test"

	resource.ParallelTest(t, resource.TestCase{
		PreCheck:     func() { acctest.PreCheck(t) },
		ErrorCheck:   acctest.ErrorCheck(t, rds.EndpointsID),
		Providers:    acctest.Providers,
		CheckDestroy: testAccCheckInstanceDestroy,
		Steps: []resource.TestStep{
			{
				Config: testAccInstanceConfig_ReplicateSourceDB_basic(rName),
				Check: resource.ComposeAggregateTestCheckFunc(
					testAccCheckInstanceExists(sourceResourceName, &sourceDbInstance),
					testAccCheckInstanceExists(resourceName, &dbInstance),
					resource.TestCheckResourceAttr(resourceName, "identifier", rName),
					resource.TestCheckResourceAttr(resourceName, "identifier_prefix", ""),
					testAccCheckInstanceReplicaAttributes(&sourceDbInstance, &dbInstance),
					resource.TestCheckResourceAttrPair(resourceName, "name", sourceResourceName, "name"),
					resource.TestCheckResourceAttrPair(resourceName, "username", sourceResourceName, "username"),
				),
			},
			{
				ResourceName:      resourceName,
				ImportState:       true,
				ImportStateVerify: true,
				ImportStateVerifyIgnore: []string{
					"password",
				},
			},
		},
	})
}

func TestAccRDSInstance_replicateSourceDB_namePrefix(t *testing.T) {
	var v rds.DBInstance

	sourceName := sdkacctest.RandomWithPrefix(acctest.ResourcePrefix)
	const identifierPrefix = "tf-acc-test-prefix-"
	const resourceName = "aws_db_instance.test"

	resource.ParallelTest(t, resource.TestCase{
		PreCheck:     func() { acctest.PreCheck(t) },
		ErrorCheck:   acctest.ErrorCheck(t, rds.EndpointsID),
		Providers:    acctest.Providers,
		CheckDestroy: testAccCheckInstanceDestroy,
		Steps: []resource.TestStep{
			{
				Config: testAccInstanceConfig_ReplicateSourceDB_namePrefix(identifierPrefix, sourceName),
				Check: resource.ComposeAggregateTestCheckFunc(
					testAccCheckInstanceExists(resourceName, &v),
					create.TestCheckResourceAttrNameFromPrefix(resourceName, "identifier", identifierPrefix),
					resource.TestCheckResourceAttr(resourceName, "identifier_prefix", identifierPrefix),
				),
			},
			{
				ResourceName:      resourceName,
				ImportState:       true,
				ImportStateVerify: true,
				ImportStateVerifyIgnore: []string{
					"password",
				},
			},
		},
	})
}

func TestAccRDSInstance_replicateSourceDB_nameGenerated(t *testing.T) {
	var v rds.DBInstance

	sourceName := sdkacctest.RandomWithPrefix(acctest.ResourcePrefix)
	const resourceName = "aws_db_instance.test"

	resource.ParallelTest(t, resource.TestCase{
		PreCheck:     func() { acctest.PreCheck(t) },
		ErrorCheck:   acctest.ErrorCheck(t, rds.EndpointsID),
		Providers:    acctest.Providers,
		CheckDestroy: testAccCheckInstanceDestroy,
		Steps: []resource.TestStep{
			{
				Config: testAccInstanceConfig_ReplicateSourceDB_nameGenerated(sourceName),
				Check: resource.ComposeAggregateTestCheckFunc(
					testAccCheckInstanceExists(resourceName, &v),
					create.TestCheckResourceAttrNameGenerated(resourceName, "identifier"),
					resource.TestCheckResourceAttr(resourceName, "identifier_prefix", resource.UniqueIdPrefix),
				),
			},
			{
				ResourceName:      resourceName,
				ImportState:       true,
				ImportStateVerify: true,
				ImportStateVerifyIgnore: []string{
					"password",
				},
			},
		},
	})
}

func TestAccRDSInstance_replicateSourceDB_addLater(t *testing.T) {
	var dbInstance, sourceDbInstance rds.DBInstance

	rName := sdkacctest.RandomWithPrefix(acctest.ResourcePrefix)
	sourceResourceName := "aws_db_instance.source"
	resourceName := "aws_db_instance.test"

	resource.ParallelTest(t, resource.TestCase{
		PreCheck:     func() { acctest.PreCheck(t) },
		ErrorCheck:   acctest.ErrorCheck(t, rds.EndpointsID),
		Providers:    acctest.Providers,
		CheckDestroy: testAccCheckInstanceDestroy,
		Steps: []resource.TestStep{
			{
				Config: testAccInstanceConfig_ReplicateSourceDB_addLaterSetup(),
				Check: resource.ComposeAggregateTestCheckFunc(
					testAccCheckInstanceExists(sourceResourceName, &sourceDbInstance),
				),
			},
			{
				Config: testAccInstanceConfig_ReplicateSourceDB_addLater(rName),
				Check: resource.ComposeAggregateTestCheckFunc(
					testAccCheckInstanceExists(sourceResourceName, &sourceDbInstance),
					testAccCheckInstanceExists(resourceName, &dbInstance),
					testAccCheckInstanceReplicaAttributes(&sourceDbInstance, &dbInstance),
				),
			},
		},
	})
}

func TestAccRDSInstance_ReplicateSourceDB_allocatedStorage(t *testing.T) {
	var dbInstance, sourceDbInstance rds.DBInstance

	rName := sdkacctest.RandomWithPrefix(acctest.ResourcePrefix)
	sourceResourceName := "aws_db_instance.source"
	resourceName := "aws_db_instance.test"

	resource.ParallelTest(t, resource.TestCase{
		PreCheck:     func() { acctest.PreCheck(t) },
		ErrorCheck:   acctest.ErrorCheck(t, rds.EndpointsID),
		Providers:    acctest.Providers,
		CheckDestroy: testAccCheckInstanceDestroy,
		Steps: []resource.TestStep{
			{
				Config: testAccInstanceConfig_ReplicateSourceDB_AllocatedStorage(rName, 10),
				Check: resource.ComposeTestCheckFunc(
					testAccCheckInstanceExists(sourceResourceName, &sourceDbInstance),
					testAccCheckInstanceExists(resourceName, &dbInstance),
					testAccCheckInstanceReplicaAttributes(&sourceDbInstance, &dbInstance),
					resource.TestCheckResourceAttr(resourceName, "allocated_storage", "10"),
				),
			},
		},
	})
}

func TestAccRDSInstance_ReplicateSourceDB_iops(t *testing.T) {
	var dbInstance, sourceDbInstance rds.DBInstance

	rName := sdkacctest.RandomWithPrefix(acctest.ResourcePrefix)
	sourceResourceName := "aws_db_instance.source"
	resourceName := "aws_db_instance.test"

	resource.ParallelTest(t, resource.TestCase{
		PreCheck:     func() { acctest.PreCheck(t) },
		ErrorCheck:   acctest.ErrorCheck(t, rds.EndpointsID),
		Providers:    acctest.Providers,
		CheckDestroy: testAccCheckInstanceDestroy,
		Steps: []resource.TestStep{
			{
				Config: testAccInstanceConfig_ReplicateSourceDB_Iops(rName, 1000),
				Check: resource.ComposeTestCheckFunc(
					testAccCheckInstanceExists(sourceResourceName, &sourceDbInstance),
					testAccCheckInstanceExists(resourceName, &dbInstance),
					testAccCheckInstanceReplicaAttributes(&sourceDbInstance, &dbInstance),
					resource.TestCheckResourceAttr(resourceName, "iops", "1000"),
				),
			},
		},
	})
}

func TestAccRDSInstance_ReplicateSourceDB_allocatedStorageAndIops(t *testing.T) {
	var dbInstance, sourceDbInstance rds.DBInstance

	rName := sdkacctest.RandomWithPrefix(acctest.ResourcePrefix)
	sourceResourceName := "aws_db_instance.source"
	resourceName := "aws_db_instance.test"

	resource.ParallelTest(t, resource.TestCase{
		PreCheck:     func() { acctest.PreCheck(t) },
		ErrorCheck:   acctest.ErrorCheck(t, rds.EndpointsID),
		Providers:    acctest.Providers,
		CheckDestroy: testAccCheckInstanceDestroy,
		Steps: []resource.TestStep{
			{
				Config: testAccInstanceConfig_ReplicateSourceDB_AllocatedStorageAndIops(rName, 220, 2200),
				Check: resource.ComposeTestCheckFunc(
					testAccCheckInstanceExists(sourceResourceName, &sourceDbInstance),
					testAccCheckInstanceExists(resourceName, &dbInstance),
					testAccCheckInstanceReplicaAttributes(&sourceDbInstance, &dbInstance),
					resource.TestCheckResourceAttr(resourceName, "allocated_storage", "220"),
					resource.TestCheckResourceAttr(resourceName, "iops", "2200"),
				),
			},
		},
	})
}

func TestAccRDSInstance_ReplicateSourceDB_allowMajorVersionUpgrade(t *testing.T) {
	var dbInstance, sourceDbInstance rds.DBInstance

	rName := sdkacctest.RandomWithPrefix(acctest.ResourcePrefix)
	sourceResourceName := "aws_db_instance.source"
	resourceName := "aws_db_instance.test"

	resource.ParallelTest(t, resource.TestCase{
		PreCheck:     func() { acctest.PreCheck(t) },
		ErrorCheck:   acctest.ErrorCheck(t, rds.EndpointsID),
		Providers:    acctest.Providers,
		CheckDestroy: testAccCheckInstanceDestroy,
		Steps: []resource.TestStep{
			{
				Config: testAccInstanceConfig_ReplicateSourceDB_AllowMajorVersionUpgrade(rName, true),
				Check: resource.ComposeTestCheckFunc(
					testAccCheckInstanceExists(sourceResourceName, &sourceDbInstance),
					testAccCheckInstanceExists(resourceName, &dbInstance),
					testAccCheckInstanceReplicaAttributes(&sourceDbInstance, &dbInstance),
					resource.TestCheckResourceAttr(resourceName, "allow_major_version_upgrade", "true"),
				),
			},
		},
	})
}

func TestAccRDSInstance_ReplicateSourceDB_autoMinorVersionUpgrade(t *testing.T) {
	var dbInstance, sourceDbInstance rds.DBInstance

	rName := sdkacctest.RandomWithPrefix(acctest.ResourcePrefix)
	sourceResourceName := "aws_db_instance.source"
	resourceName := "aws_db_instance.test"

	resource.ParallelTest(t, resource.TestCase{
		PreCheck:     func() { acctest.PreCheck(t) },
		ErrorCheck:   acctest.ErrorCheck(t, rds.EndpointsID),
		Providers:    acctest.Providers,
		CheckDestroy: testAccCheckInstanceDestroy,
		Steps: []resource.TestStep{
			{
				Config: testAccInstanceConfig_ReplicateSourceDB_AutoMinorVersionUpgrade(rName, false),
				Check: resource.ComposeTestCheckFunc(
					testAccCheckInstanceExists(sourceResourceName, &sourceDbInstance),
					testAccCheckInstanceExists(resourceName, &dbInstance),
					testAccCheckInstanceReplicaAttributes(&sourceDbInstance, &dbInstance),
					resource.TestCheckResourceAttr(resourceName, "auto_minor_version_upgrade", "false"),
				),
			},
		},
	})
}

func TestAccRDSInstance_ReplicateSourceDB_availabilityZone(t *testing.T) {
	var dbInstance, sourceDbInstance rds.DBInstance

	rName := sdkacctest.RandomWithPrefix(acctest.ResourcePrefix)
	sourceResourceName := "aws_db_instance.source"
	resourceName := "aws_db_instance.test"

	resource.ParallelTest(t, resource.TestCase{
		PreCheck:     func() { acctest.PreCheck(t) },
		ErrorCheck:   acctest.ErrorCheck(t, rds.EndpointsID),
		Providers:    acctest.Providers,
		CheckDestroy: testAccCheckInstanceDestroy,
		Steps: []resource.TestStep{
			{
				Config: testAccInstanceConfig_ReplicateSourceDB_AvailabilityZone(rName),
				Check: resource.ComposeTestCheckFunc(
					testAccCheckInstanceExists(sourceResourceName, &sourceDbInstance),
					testAccCheckInstanceExists(resourceName, &dbInstance),
					testAccCheckInstanceReplicaAttributes(&sourceDbInstance, &dbInstance),
				),
			},
		},
	})
}

func TestAccRDSInstance_ReplicateSourceDB_backupRetentionPeriod(t *testing.T) {
	var dbInstance, sourceDbInstance rds.DBInstance

	rName := sdkacctest.RandomWithPrefix(acctest.ResourcePrefix)
	sourceResourceName := "aws_db_instance.source"
	resourceName := "aws_db_instance.test"

	resource.ParallelTest(t, resource.TestCase{
		PreCheck:     func() { acctest.PreCheck(t) },
		ErrorCheck:   acctest.ErrorCheck(t, rds.EndpointsID),
		Providers:    acctest.Providers,
		CheckDestroy: testAccCheckInstanceDestroy,
		Steps: []resource.TestStep{
			{
				Config: testAccInstanceConfig_ReplicateSourceDB_BackupRetentionPeriod(rName, 1),
				Check: resource.ComposeTestCheckFunc(
					testAccCheckInstanceExists(sourceResourceName, &sourceDbInstance),
					testAccCheckInstanceExists(resourceName, &dbInstance),
					testAccCheckInstanceReplicaAttributes(&sourceDbInstance, &dbInstance),
					resource.TestCheckResourceAttr(resourceName, "backup_retention_period", "1"),
				),
			},
		},
	})
}

func TestAccRDSInstance_ReplicateSourceDB_backupWindow(t *testing.T) {
	var dbInstance, sourceDbInstance rds.DBInstance

	rName := sdkacctest.RandomWithPrefix(acctest.ResourcePrefix)
	sourceResourceName := "aws_db_instance.source"
	resourceName := "aws_db_instance.test"

	resource.ParallelTest(t, resource.TestCase{
		PreCheck:     func() { acctest.PreCheck(t) },
		ErrorCheck:   acctest.ErrorCheck(t, rds.EndpointsID),
		Providers:    acctest.Providers,
		CheckDestroy: testAccCheckInstanceDestroy,
		Steps: []resource.TestStep{
			{
				Config: testAccInstanceConfig_ReplicateSourceDB_BackupWindow(rName, "00:00-08:00", "sun:23:00-sun:23:30"),
				Check: resource.ComposeTestCheckFunc(
					testAccCheckInstanceExists(sourceResourceName, &sourceDbInstance),
					testAccCheckInstanceExists(resourceName, &dbInstance),
					testAccCheckInstanceReplicaAttributes(&sourceDbInstance, &dbInstance),
					resource.TestCheckResourceAttr(resourceName, "backup_window", "00:00-08:00"),
				),
			},
		},
	})
}

func TestAccRDSInstance_ReplicateSourceDB_dbSubnetGroupName(t *testing.T) {
	var dbInstance rds.DBInstance
	var dbSubnetGroup rds.DBSubnetGroup
	var providers []*schema.Provider

	rName := sdkacctest.RandomWithPrefix(acctest.ResourcePrefix)
	dbSubnetGroupResourceName := "aws_db_subnet_group.test"
	resourceName := "aws_db_instance.test"

	resource.ParallelTest(t, resource.TestCase{
		PreCheck: func() {
			acctest.PreCheck(t)
			acctest.PreCheckMultipleRegion(t, 2)
		},
		ErrorCheck:        acctest.ErrorCheck(t, rds.EndpointsID),
		ProviderFactories: acctest.FactoriesAlternate(&providers),
		CheckDestroy:      testAccCheckInstanceDestroy,
		Steps: []resource.TestStep{
			{
				Config: testAccInstanceConfig_ReplicateSourceDB_DbSubnetGroupName(rName),
				Check: resource.ComposeTestCheckFunc(
					testAccCheckInstanceExists(resourceName, &dbInstance),
					testAccCheckDBSubnetGroupExists(resourceName, &dbSubnetGroup),
					resource.TestCheckResourceAttrPair(resourceName, "db_subnet_group_name", dbSubnetGroupResourceName, "name"),
				),
			},
		},
	})
}

func TestAccRDSInstance_ReplicateSourceDBDBSubnetGroupName_ramShared(t *testing.T) {
	var dbInstance rds.DBInstance
	var dbSubnetGroup rds.DBSubnetGroup
	var providers []*schema.Provider

	rName := sdkacctest.RandomWithPrefix(acctest.ResourcePrefix)
	dbSubnetGroupResourceName := "aws_db_subnet_group.test"
	resourceName := "aws_db_instance.test"

	resource.ParallelTest(t, resource.TestCase{
		PreCheck: func() {
			acctest.PreCheck(t)
			acctest.PreCheckMultipleRegion(t, 2)
			acctest.PreCheckAlternateAccount(t)
			acctest.PreCheckOrganizationsEnabled(t)
		},
		ErrorCheck:        acctest.ErrorCheck(t, rds.EndpointsID),
		ProviderFactories: acctest.FactoriesAlternateAccountAndAlternateRegion(&providers),
		CheckDestroy:      testAccCheckInstanceDestroy,
		Steps: []resource.TestStep{
			{
				Config: testAccInstanceConfig_ReplicateSourceDB_DbSubnetGroupName_RAMShared(rName),
				Check: resource.ComposeTestCheckFunc(
					testAccCheckInstanceExists(resourceName, &dbInstance),
					testAccCheckDBSubnetGroupExists(dbSubnetGroupResourceName, &dbSubnetGroup),
					resource.TestCheckResourceAttrPair(resourceName, "db_subnet_group_name", dbSubnetGroupResourceName, "name"),
				),
			},
		},
	})
}

func TestAccRDSInstance_ReplicateSourceDBDBSubnetGroupName_vpcSecurityGroupIDs(t *testing.T) {
	var dbInstance rds.DBInstance
	var dbSubnetGroup rds.DBSubnetGroup
	var providers []*schema.Provider

	rName := sdkacctest.RandomWithPrefix(acctest.ResourcePrefix)
	dbSubnetGroupResourceName := "aws_db_subnet_group.test"
	resourceName := "aws_db_instance.test"

	resource.ParallelTest(t, resource.TestCase{
		PreCheck: func() {
			acctest.PreCheck(t)
			acctest.PreCheckMultipleRegion(t, 2)
		},
		ErrorCheck:        acctest.ErrorCheck(t, rds.EndpointsID),
		ProviderFactories: acctest.FactoriesAlternate(&providers),
		CheckDestroy:      testAccCheckInstanceDestroy,
		Steps: []resource.TestStep{
			{
				Config: testAccInstanceConfig_ReplicateSourceDB_DbSubnetGroupName_VPCSecurityGroupIDs(rName),
				Check: resource.ComposeTestCheckFunc(
					testAccCheckInstanceExists(resourceName, &dbInstance),
					testAccCheckDBSubnetGroupExists(resourceName, &dbSubnetGroup),
					resource.TestCheckResourceAttrPair(resourceName, "db_subnet_group_name", dbSubnetGroupResourceName, "name"),
				),
			},
		},
	})
}

func TestAccRDSInstance_ReplicateSourceDB_deletionProtection(t *testing.T) {
	acctest.Skip(t, "CreateDBInstanceReadReplica API currently ignores DeletionProtection=true with SourceDBInstanceIdentifier set")
	// --- FAIL: TestAccRDSInstance_ReplicateSourceDB_deletionProtection (1624.88s)
	//     testing.go:527: Step 0 error: Check failed: Check 4/4 error: aws_db_instance.test: Attribute 'deletion_protection' expected "true", got "false"
	//
	// Action=CreateDBInstanceReadReplica&AutoMinorVersionUpgrade=true&CopyTagsToSnapshot=false&DBInstanceClass=db.t2.micro&DBInstanceIdentifier=tf-acc-test-6591588621809891413&DeletionProtection=true&PubliclyAccessible=false&SourceDBInstanceIdentifier=tf-acc-test-6591588621809891413-source&Tags=&Version=2014-10-31
	// <RestoreDBInstanceFromDBSnapshotResponse xmlns="http://rds.amazonaws.com/doc/2014-10-31/">
	//   <RestoreDBInstanceFromDBSnapshotResult>
	//     <DBInstance>
	//       <DeletionProtection>false</DeletionProtection>
	//
	// AWS Support has confirmed this issue and noted that it will be fixed in the future.

	var dbInstance, sourceDbInstance rds.DBInstance

	rName := sdkacctest.RandomWithPrefix(acctest.ResourcePrefix)
	sourceResourceName := "aws_db_instance.source"
	resourceName := "aws_db_instance.test"

	resource.ParallelTest(t, resource.TestCase{
		PreCheck:     func() { acctest.PreCheck(t) },
		ErrorCheck:   acctest.ErrorCheck(t, rds.EndpointsID),
		Providers:    acctest.Providers,
		CheckDestroy: testAccCheckInstanceDestroy,
		Steps: []resource.TestStep{
			{
				Config: testAccInstanceConfig_ReplicateSourceDB_DeletionProtection(rName, true),
				Check: resource.ComposeTestCheckFunc(
					testAccCheckInstanceExists(sourceResourceName, &sourceDbInstance),
					testAccCheckInstanceExists(resourceName, &dbInstance),
					testAccCheckInstanceReplicaAttributes(&sourceDbInstance, &dbInstance),
					resource.TestCheckResourceAttr(resourceName, "deletion_protection", "true"),
				),
			},
			// Ensure we disable deletion protection before attempting to delete :)
			{
				Config: testAccInstanceConfig_ReplicateSourceDB_DeletionProtection(rName, false),
				Check: resource.ComposeTestCheckFunc(
					testAccCheckInstanceExists(sourceResourceName, &sourceDbInstance),
					testAccCheckInstanceExists(resourceName, &dbInstance),
					testAccCheckInstanceReplicaAttributes(&sourceDbInstance, &dbInstance),
					resource.TestCheckResourceAttr(resourceName, "deletion_protection", "false"),
				),
			},
		},
	})
}

func TestAccRDSInstance_ReplicateSourceDB_iamDatabaseAuthenticationEnabled(t *testing.T) {
	var dbInstance, sourceDbInstance rds.DBInstance

	rName := sdkacctest.RandomWithPrefix(acctest.ResourcePrefix)
	sourceResourceName := "aws_db_instance.source"
	resourceName := "aws_db_instance.test"

	resource.ParallelTest(t, resource.TestCase{
		PreCheck:     func() { acctest.PreCheck(t) },
		ErrorCheck:   acctest.ErrorCheck(t, rds.EndpointsID),
		Providers:    acctest.Providers,
		CheckDestroy: testAccCheckInstanceDestroy,
		Steps: []resource.TestStep{
			{
				Config: testAccInstanceConfig_ReplicateSourceDB_IAMDatabaseAuthenticationEnabled(rName, true),
				Check: resource.ComposeTestCheckFunc(
					testAccCheckInstanceExists(sourceResourceName, &sourceDbInstance),
					testAccCheckInstanceExists(resourceName, &dbInstance),
					testAccCheckInstanceReplicaAttributes(&sourceDbInstance, &dbInstance),
					resource.TestCheckResourceAttr(resourceName, "iam_database_authentication_enabled", "true"),
				),
			},
		},
	})
}

func TestAccRDSInstance_ReplicateSourceDB_maintenanceWindow(t *testing.T) {
	var dbInstance, sourceDbInstance rds.DBInstance

	rName := sdkacctest.RandomWithPrefix(acctest.ResourcePrefix)
	sourceResourceName := "aws_db_instance.source"
	resourceName := "aws_db_instance.test"

	resource.ParallelTest(t, resource.TestCase{
		PreCheck:     func() { acctest.PreCheck(t) },
		ErrorCheck:   acctest.ErrorCheck(t, rds.EndpointsID),
		Providers:    acctest.Providers,
		CheckDestroy: testAccCheckInstanceDestroy,
		Steps: []resource.TestStep{
			{
				Config: testAccInstanceConfig_ReplicateSourceDB_MaintenanceWindow(rName, "00:00-08:00", "sun:23:00-sun:23:30"),
				Check: resource.ComposeTestCheckFunc(
					testAccCheckInstanceExists(sourceResourceName, &sourceDbInstance),
					testAccCheckInstanceExists(resourceName, &dbInstance),
					testAccCheckInstanceReplicaAttributes(&sourceDbInstance, &dbInstance),
					resource.TestCheckResourceAttr(resourceName, "maintenance_window", "sun:23:00-sun:23:30"),
				),
			},
		},
	})
}

func TestAccRDSInstance_ReplicateSourceDB_maxAllocatedStorage(t *testing.T) {
	var dbInstance, sourceDbInstance rds.DBInstance

	rName := sdkacctest.RandomWithPrefix(acctest.ResourcePrefix)
	sourceResourceName := "aws_db_instance.source"
	resourceName := "aws_db_instance.test"

	resource.ParallelTest(t, resource.TestCase{
		PreCheck:     func() { acctest.PreCheck(t) },
		ErrorCheck:   acctest.ErrorCheck(t, rds.EndpointsID),
		Providers:    acctest.Providers,
		CheckDestroy: testAccCheckInstanceDestroy,
		Steps: []resource.TestStep{
			{
				Config: testAccInstanceConfig_ReplicateSourceDB_MaxAllocatedStorage(rName, 10),
				Check: resource.ComposeTestCheckFunc(
					testAccCheckInstanceExists(sourceResourceName, &sourceDbInstance),
					testAccCheckInstanceExists(resourceName, &dbInstance),
					testAccCheckInstanceReplicaAttributes(&sourceDbInstance, &dbInstance),
					resource.TestCheckResourceAttr(resourceName, "max_allocated_storage", "10"),
				),
			},
		},
	})
}

func TestAccRDSInstance_ReplicateSourceDB_monitoring(t *testing.T) {
	var dbInstance, sourceDbInstance rds.DBInstance

	rName := sdkacctest.RandomWithPrefix(acctest.ResourcePrefix)
	sourceResourceName := "aws_db_instance.source"
	resourceName := "aws_db_instance.test"

	resource.ParallelTest(t, resource.TestCase{
		PreCheck:     func() { acctest.PreCheck(t) },
		ErrorCheck:   acctest.ErrorCheck(t, rds.EndpointsID),
		Providers:    acctest.Providers,
		CheckDestroy: testAccCheckInstanceDestroy,
		Steps: []resource.TestStep{
			{
				Config: testAccInstanceConfig_ReplicateSourceDB_Monitoring(rName, 5),
				Check: resource.ComposeTestCheckFunc(
					testAccCheckInstanceExists(sourceResourceName, &sourceDbInstance),
					testAccCheckInstanceExists(resourceName, &dbInstance),
					testAccCheckInstanceReplicaAttributes(&sourceDbInstance, &dbInstance),
					resource.TestCheckResourceAttr(resourceName, "monitoring_interval", "5"),
				),
			},
		},
	})
}

func TestAccRDSInstance_ReplicateSourceDB_multiAZ(t *testing.T) {
	var dbInstance, sourceDbInstance rds.DBInstance

	rName := sdkacctest.RandomWithPrefix(acctest.ResourcePrefix)
	sourceResourceName := "aws_db_instance.source"
	resourceName := "aws_db_instance.test"

	resource.ParallelTest(t, resource.TestCase{
		PreCheck:     func() { acctest.PreCheck(t) },
		ErrorCheck:   acctest.ErrorCheck(t, rds.EndpointsID),
		Providers:    acctest.Providers,
		CheckDestroy: testAccCheckInstanceDestroy,
		Steps: []resource.TestStep{
			{
				Config: testAccInstanceConfig_ReplicateSourceDB_MultiAZ(rName, true),
				Check: resource.ComposeTestCheckFunc(
					testAccCheckInstanceExists(sourceResourceName, &sourceDbInstance),
					testAccCheckInstanceExists(resourceName, &dbInstance),
					testAccCheckInstanceReplicaAttributes(&sourceDbInstance, &dbInstance),
					resource.TestCheckResourceAttr(resourceName, "multi_az", "true"),
				),
			},
		},
	})
}

func TestAccRDSInstance_ReplicateSourceDB_parameterGroupName_sameSetOnBoth(t *testing.T) {
	var dbInstance, sourceDbInstance rds.DBInstance

	rName := sdkacctest.RandomWithPrefix(acctest.ResourcePrefix)
	sourceResourceName := "aws_db_instance.source"
	resourceName := "aws_db_instance.test"

	resource.ParallelTest(t, resource.TestCase{
		PreCheck:     func() { acctest.PreCheck(t) },
		ErrorCheck:   acctest.ErrorCheck(t, rds.EndpointsID),
		Providers:    acctest.Providers,
		CheckDestroy: testAccCheckInstanceDestroy,
		Steps: []resource.TestStep{
			{
				Config: testAccInstanceConfig_ReplicateSourceDB_ParameterGroupName_sameSetOnBoth(rName),
				Check: resource.ComposeAggregateTestCheckFunc(
					testAccCheckInstanceExists(sourceResourceName, &sourceDbInstance),
					testAccCheckInstanceExists(resourceName, &dbInstance),
					testAccCheckInstanceReplicaAttributes(&sourceDbInstance, &dbInstance),
					resource.TestCheckResourceAttr(resourceName, "parameter_group_name", rName),
					resource.TestCheckResourceAttrPair(resourceName, "parameter_group_name", sourceResourceName, "parameter_group_name"),
					testAccCheckInstanceParameterApplyStatusInSync(&dbInstance),
					testAccCheckInstanceParameterApplyStatusInSync(&sourceDbInstance),
				),
			},
		},
	})
}

func TestAccRDSInstance_ReplicateSourceDB_parameterGroupName_differentSetOnBoth(t *testing.T) {
	var dbInstance, sourceDbInstance rds.DBInstance

	rName := sdkacctest.RandomWithPrefix(acctest.ResourcePrefix)
	sourceResourceName := "aws_db_instance.source"
	resourceName := "aws_db_instance.test"

	resource.ParallelTest(t, resource.TestCase{
		PreCheck:     func() { acctest.PreCheck(t) },
		ErrorCheck:   acctest.ErrorCheck(t, rds.EndpointsID),
		Providers:    acctest.Providers,
		CheckDestroy: testAccCheckInstanceDestroy,
		Steps: []resource.TestStep{
			{
				Config: testAccInstanceConfig_ReplicateSourceDB_ParameterGroupName_differentSetOnBoth(rName),
				Check: resource.ComposeAggregateTestCheckFunc(
					testAccCheckInstanceExists(sourceResourceName, &sourceDbInstance),
					resource.TestCheckResourceAttr(sourceResourceName, "parameter_group_name", fmt.Sprintf("%s-source", rName)),
					testAccCheckInstanceExists(resourceName, &dbInstance),
					testAccCheckInstanceReplicaAttributes(&sourceDbInstance, &dbInstance),
					resource.TestCheckResourceAttr(resourceName, "parameter_group_name", rName),
					testAccCheckInstanceParameterApplyStatusInSync(&dbInstance),
					testAccCheckInstanceParameterApplyStatusInSync(&sourceDbInstance),
				),
			},
		},
	})
}

func TestAccRDSInstance_ReplicateSourceDB_parameterGroupName_replicaCopiesValue(t *testing.T) {
	var dbInstance, sourceDbInstance rds.DBInstance

	rName := sdkacctest.RandomWithPrefix(acctest.ResourcePrefix)
	sourceResourceName := "aws_db_instance.source"
	resourceName := "aws_db_instance.test"

	resource.ParallelTest(t, resource.TestCase{
		PreCheck:     func() { acctest.PreCheck(t) },
		ErrorCheck:   acctest.ErrorCheck(t, rds.EndpointsID),
		Providers:    acctest.Providers,
		CheckDestroy: testAccCheckInstanceDestroy,
		Steps: []resource.TestStep{
			{
				Config: testAccInstanceConfig_ReplicateSourceDB_ParameterGroupName_replicaCopiesValue(rName),
				Check: resource.ComposeAggregateTestCheckFunc(
					testAccCheckInstanceExists(sourceResourceName, &sourceDbInstance),
					testAccCheckInstanceExists(resourceName, &dbInstance),
					testAccCheckInstanceReplicaAttributes(&sourceDbInstance, &dbInstance),
					resource.TestCheckResourceAttr(resourceName, "parameter_group_name", rName),
					resource.TestCheckResourceAttrPair(resourceName, "parameter_group_name", sourceResourceName, "parameter_group_name"),
					testAccCheckInstanceParameterApplyStatusInSync(&dbInstance),
				),
			},
		},
	})
}

func TestAccRDSInstance_ReplicateSourceDB_parameterGroupName_setOnReplica(t *testing.T) {
	var dbInstance, sourceDbInstance rds.DBInstance

	rName := sdkacctest.RandomWithPrefix(acctest.ResourcePrefix)
	sourceResourceName := "aws_db_instance.source"
	resourceName := "aws_db_instance.test"

	resource.ParallelTest(t, resource.TestCase{
		PreCheck:     func() { acctest.PreCheck(t) },
		ErrorCheck:   acctest.ErrorCheck(t, rds.EndpointsID),
		Providers:    acctest.Providers,
		CheckDestroy: testAccCheckInstanceDestroy,
		Steps: []resource.TestStep{
			{
				Config: testAccInstanceConfig_ReplicateSourceDB_ParameterGroupName_setOnReplica(rName),
				Check: resource.ComposeAggregateTestCheckFunc(
					testAccCheckInstanceExists(sourceResourceName, &sourceDbInstance),
					testAccCheckInstanceExists(resourceName, &dbInstance),
					testAccCheckInstanceReplicaAttributes(&sourceDbInstance, &dbInstance),
					resource.TestCheckResourceAttr(resourceName, "parameter_group_name", rName),
					testAccCheckInstanceParameterApplyStatusInSync(&dbInstance),
				),
			},
		},
	})
}

func TestAccRDSInstance_ReplicateSourceDB_port(t *testing.T) {
	var dbInstance, sourceDbInstance rds.DBInstance

	rName := sdkacctest.RandomWithPrefix(acctest.ResourcePrefix)
	sourceResourceName := "aws_db_instance.source"
	resourceName := "aws_db_instance.test"

	resource.ParallelTest(t, resource.TestCase{
		PreCheck:     func() { acctest.PreCheck(t) },
		ErrorCheck:   acctest.ErrorCheck(t, rds.EndpointsID),
		Providers:    acctest.Providers,
		CheckDestroy: testAccCheckInstanceDestroy,
		Steps: []resource.TestStep{
			{
				Config: testAccInstanceConfig_ReplicateSourceDB_Port(rName, 9999),
				Check: resource.ComposeTestCheckFunc(
					testAccCheckInstanceExists(sourceResourceName, &sourceDbInstance),
					testAccCheckInstanceExists(resourceName, &dbInstance),
					testAccCheckInstanceReplicaAttributes(&sourceDbInstance, &dbInstance),
					resource.TestCheckResourceAttr(resourceName, "port", "9999"),
				),
			},
		},
	})
}

func TestAccRDSInstance_ReplicateSourceDB_vpcSecurityGroupIDs(t *testing.T) {
	var dbInstance, sourceDbInstance rds.DBInstance

	rName := sdkacctest.RandomWithPrefix(acctest.ResourcePrefix)
	sourceResourceName := "aws_db_instance.source"
	resourceName := "aws_db_instance.test"

	resource.ParallelTest(t, resource.TestCase{
		PreCheck:     func() { acctest.PreCheck(t) },
		ErrorCheck:   acctest.ErrorCheck(t, rds.EndpointsID),
		Providers:    acctest.Providers,
		CheckDestroy: testAccCheckInstanceDestroy,
		Steps: []resource.TestStep{
			{
				Config: testAccInstanceConfig_ReplicateSourceDB_VPCSecurityGroupIDs(rName),
				Check: resource.ComposeTestCheckFunc(
					testAccCheckInstanceExists(sourceResourceName, &sourceDbInstance),
					testAccCheckInstanceExists(resourceName, &dbInstance),
					testAccCheckInstanceReplicaAttributes(&sourceDbInstance, &dbInstance),
					resource.TestCheckResourceAttr(resourceName, "vpc_security_group_ids.#", "1"),
				),
			},
		},
	})
}

func TestAccRDSInstance_ReplicateSourceDB_caCertificateIdentifier(t *testing.T) {
	var dbInstance, sourceDbInstance rds.DBInstance

	rName := sdkacctest.RandomWithPrefix(acctest.ResourcePrefix)
	sourceResourceName := "aws_db_instance.source"
	resourceName := "aws_db_instance.test"
	certifiateDataSourceName := "data.aws_rds_certificate.latest"

	resource.ParallelTest(t, resource.TestCase{
		PreCheck:     func() { acctest.PreCheck(t) },
		ErrorCheck:   acctest.ErrorCheck(t, rds.EndpointsID),
		Providers:    acctest.Providers,
		CheckDestroy: testAccCheckInstanceDestroy,
		Steps: []resource.TestStep{
			{
				Config: testAccInstanceConfig_ReplicateSourceDB_CACertificateIdentifier(rName),
				Check: resource.ComposeTestCheckFunc(
					testAccCheckInstanceExists(sourceResourceName, &sourceDbInstance),
					testAccCheckInstanceExists(resourceName, &dbInstance),
					testAccCheckInstanceReplicaAttributes(&sourceDbInstance, &dbInstance),
					resource.TestCheckResourceAttrPair(sourceResourceName, "ca_cert_identifier", certifiateDataSourceName, "id"),
					resource.TestCheckResourceAttrPair(resourceName, "ca_cert_identifier", certifiateDataSourceName, "id"),
				),
			},
		},
	})
}

func TestAccRDSInstance_ReplicateSourceDB_replicaMode(t *testing.T) {
	var dbInstance, sourceDbInstance rds.DBInstance

	rName := sdkacctest.RandomWithPrefix(acctest.ResourcePrefix)
	sourceResourceName := "aws_db_instance.source"
	resourceName := "aws_db_instance.test"

	resource.ParallelTest(t, resource.TestCase{
		PreCheck:     func() { acctest.PreCheck(t) },
		ErrorCheck:   acctest.ErrorCheck(t, rds.EndpointsID),
		Providers:    acctest.Providers,
		CheckDestroy: testAccCheckInstanceDestroy,
		Steps: []resource.TestStep{
			{
				Config: testAccInstanceConfig_ReplicateSourceDB_ReplicaMode(rName),
				Check: resource.ComposeTestCheckFunc(
					testAccCheckInstanceExists(sourceResourceName, &sourceDbInstance),
					testAccCheckInstanceExists(resourceName, &dbInstance),
					testAccCheckInstanceReplicaAttributes(&sourceDbInstance, &dbInstance),
					resource.TestCheckResourceAttr(resourceName, "replica_mode", "mounted"),
				),
			},
		},
	})
}

// When an RDS Instance is added in a separate apply from the creation of the source instance, and the
// parameter group is changed on the replica, it can sometimes lead to the API trying to reboot the instance
//  whenanother "management operation" is in progress:
// InvalidDBInstanceState: Instance cannot currently reboot due to an in-progress management operation
// https://github.com/hashicorp/terraform-provider-aws/issues/11905
func TestAccRDSInstance_ReplicateSourceDB_parameterGroupTwoStep(t *testing.T) {
	var dbInstance, sourceDbInstance rds.DBInstance

	rName := sdkacctest.RandomWithPrefix(acctest.ResourcePrefix)
	resourceName := "aws_db_instance.test"
	sourceResourceName := "aws_db_instance.source"
	parameterGroupResourceName := "aws_db_parameter_group.test"

	resource.ParallelTest(t, resource.TestCase{
		PreCheck:     func() { acctest.PreCheck(t) },
		ErrorCheck:   acctest.ErrorCheck(t, rds.EndpointsID),
		Providers:    acctest.Providers,
		CheckDestroy: testAccCheckInstanceDestroy,
		Steps: []resource.TestStep{
			{
				Config: testAccInstanceConfig_ReplicateSourceDB_ParameterGroupTwoStep_Setup(rName),
				Check: resource.ComposeAggregateTestCheckFunc(
					testAccCheckInstanceExists(sourceResourceName, &sourceDbInstance),
					resource.TestCheckResourceAttr(sourceResourceName, "parameter_group_name", "default.oracle-ee-19"),
					testAccCheckInstanceParameterApplyStatusInSync(&sourceDbInstance),
				),
			},
			{
				Config: testAccInstanceConfig_ReplicateSourceDB_ParameterGroupTwoStep(rName),
				Check: resource.ComposeAggregateTestCheckFunc(
					testAccCheckInstanceExists(sourceResourceName, &sourceDbInstance),
					resource.TestCheckResourceAttr(sourceResourceName, "parameter_group_name", "default.oracle-ee-19"),
					testAccCheckInstanceExists(resourceName, &dbInstance),
					resource.TestCheckResourceAttr(resourceName, "replica_mode", "open-read-only"),
					resource.TestCheckResourceAttrPair(resourceName, "parameter_group_name", parameterGroupResourceName, "id"),
					testAccCheckInstanceParameterApplyStatusInSync(&dbInstance),
					testAccCheckInstanceParameterApplyStatusInSync(&sourceDbInstance),
				),
			},
		},
	})
}

func TestAccRDSInstance_s3Import_basic(t *testing.T) {
	var snap rds.DBInstance
	bucket := sdkacctest.RandomWithPrefix(acctest.ResourcePrefix)
	uniqueId := sdkacctest.RandomWithPrefix("tf-acc-s3-import-test")
	bucketPrefix := sdkacctest.RandString(5)

	const resourceName = "aws_db_instance.test"

	resource.ParallelTest(t, resource.TestCase{
		PreCheck:     func() { acctest.PreCheck(t) },
		ErrorCheck:   acctest.ErrorCheck(t, rds.EndpointsID),
		Providers:    acctest.Providers,
		CheckDestroy: testAccCheckInstanceDestroy,
		Steps: []resource.TestStep{
			{
				Config: testAccInstanceConfig_S3Import_basic(bucket, bucketPrefix, uniqueId),
				Check: resource.ComposeTestCheckFunc(
					testAccCheckInstanceExists(resourceName, &snap),
					resource.TestCheckResourceAttr(resourceName, "identifier", uniqueId),
					resource.TestCheckResourceAttr(resourceName, "identifier_prefix", ""),
				),
			},
			{
				ResourceName:      resourceName,
				ImportState:       true,
				ImportStateVerify: true,
				ImportStateVerifyIgnore: []string{
					"password",
				},
			},
		},
	})
}

func TestAccRDSInstance_s3Import_NameDeprecated_basic(t *testing.T) {
	var snap rds.DBInstance
	bucket := sdkacctest.RandomWithPrefix(acctest.ResourcePrefix)
	uniqueId := sdkacctest.RandomWithPrefix("tf-acc-s3-import-test")
	bucketPrefix := sdkacctest.RandString(5)

	const resourceName = "aws_db_instance.test"

	resource.ParallelTest(t, resource.TestCase{
		PreCheck:     func() { acctest.PreCheck(t) },
		ErrorCheck:   acctest.ErrorCheck(t, rds.EndpointsID),
		Providers:    acctest.Providers,
		CheckDestroy: testAccCheckInstanceDestroy,
		Steps: []resource.TestStep{
			{
				Config: testAccInstanceConfig_S3Import_NameDeprecated_basic(bucket, bucketPrefix, uniqueId),
				Check: resource.ComposeTestCheckFunc(
					testAccCheckInstanceExists(resourceName, &snap),
					resource.TestCheckResourceAttr(resourceName, "identifier", uniqueId),
					resource.TestCheckResourceAttr(resourceName, "identifier_prefix", ""),
				),
			},
			{
				ResourceName:      resourceName,
				ImportState:       true,
				ImportStateVerify: true,
				ImportStateVerifyIgnore: []string{
					"password",
				},
			},
		},
	})
}

func TestAccRDSInstance_s3Import_namePrefix(t *testing.T) {
	var snap rds.DBInstance
	const identifierPrefix = "tf-acc-test-prefix-"
	bucket := sdkacctest.RandomWithPrefix(acctest.ResourcePrefix)
	bucketPrefix := sdkacctest.RandString(5)

	const resourceName = "aws_db_instance.test"

	resource.ParallelTest(t, resource.TestCase{
		PreCheck:     func() { acctest.PreCheck(t) },
		ErrorCheck:   acctest.ErrorCheck(t, rds.EndpointsID),
		Providers:    acctest.Providers,
		CheckDestroy: testAccCheckInstanceDestroy,
		Steps: []resource.TestStep{
			{
				Config: testAccInstanceConfig_S3Import_namePrefix(bucket, bucketPrefix, identifierPrefix),
				Check: resource.ComposeTestCheckFunc(
					testAccCheckInstanceExists(resourceName, &snap),
					create.TestCheckResourceAttrNameFromPrefix(resourceName, "identifier", identifierPrefix),
					resource.TestCheckResourceAttr(resourceName, "identifier_prefix", identifierPrefix),
				),
			},
			{
				ResourceName:      resourceName,
				ImportState:       true,
				ImportStateVerify: true,
				ImportStateVerifyIgnore: []string{
					"password",
				},
			},
		},
	})
}

func TestAccRDSInstance_s3Import_nameGenerated(t *testing.T) {
	var snap rds.DBInstance
	bucket := sdkacctest.RandomWithPrefix(acctest.ResourcePrefix)
	bucketPrefix := sdkacctest.RandString(5)

	const resourceName = "aws_db_instance.test"

	resource.ParallelTest(t, resource.TestCase{
		PreCheck:     func() { acctest.PreCheck(t) },
		ErrorCheck:   acctest.ErrorCheck(t, rds.EndpointsID),
		Providers:    acctest.Providers,
		CheckDestroy: testAccCheckInstanceDestroy,
		Steps: []resource.TestStep{
			{
				Config: testAccInstanceConfig_S3Import_nameGenerated(bucket, bucketPrefix),
				Check: resource.ComposeTestCheckFunc(
					testAccCheckInstanceExists(resourceName, &snap),
					create.TestCheckResourceAttrNameGenerated(resourceName, "identifier"),
					resource.TestCheckResourceAttr(resourceName, "identifier_prefix", resource.UniqueIdPrefix),
				),
			},
			{
				ResourceName:      resourceName,
				ImportState:       true,
				ImportStateVerify: true,
				ImportStateVerifyIgnore: []string{
					"password",
				},
			},
		},
	})
}

func TestAccRDSInstance_SnapshotIdentifier_basic(t *testing.T) {
	var dbInstance, sourceDbInstance rds.DBInstance
	var dbSnapshot rds.DBSnapshot

	rName := sdkacctest.RandomWithPrefix(acctest.ResourcePrefix)
	sourceDbResourceName := "aws_db_instance.source"
	snapshotResourceName := "aws_db_snapshot.test"
	resourceName := "aws_db_instance.test"

	resource.ParallelTest(t, resource.TestCase{
		PreCheck:     func() { acctest.PreCheck(t) },
		ErrorCheck:   acctest.ErrorCheck(t, rds.EndpointsID),
		Providers:    acctest.Providers,
		CheckDestroy: testAccCheckInstanceDestroy,
		Steps: []resource.TestStep{
			{
				Config: testAccInstanceConfig_SnapshotIdentifier(rName),
				Check: resource.ComposeTestCheckFunc(
					testAccCheckInstanceExists(sourceDbResourceName, &sourceDbInstance),
					testAccCheckDbSnapshotExists(snapshotResourceName, &dbSnapshot),
					testAccCheckInstanceExists(resourceName, &dbInstance),
					resource.TestCheckResourceAttr(resourceName, "identifier", rName),
					resource.TestCheckResourceAttr(resourceName, "identifier_prefix", ""),
					resource.TestCheckResourceAttrPair(resourceName, "instance_class", sourceDbResourceName, "instance_class"),
					resource.TestCheckResourceAttrPair(resourceName, "allocated_storage", sourceDbResourceName, "allocated_storage"),
					resource.TestCheckResourceAttrPair(resourceName, "engine", sourceDbResourceName, "engine"),
					resource.TestCheckResourceAttrPair(resourceName, "engine_version", sourceDbResourceName, "engine_version"),
					resource.TestCheckResourceAttrPair(resourceName, "username", sourceDbResourceName, "username"),
					resource.TestCheckResourceAttrPair(resourceName, "name", sourceDbResourceName, "name"),
					resource.TestCheckResourceAttrPair(resourceName, "maintenance_window", sourceDbResourceName, "maintenance_window"),
					resource.TestCheckResourceAttrPair(resourceName, "option_group_name", sourceDbResourceName, "option_group_name"),
					resource.TestCheckResourceAttrPair(resourceName, "parameter_group_name", sourceDbResourceName, "parameter_group_name"),
					resource.TestCheckResourceAttrPair(resourceName, "port", sourceDbResourceName, "port"),
				),
			},
		},
	})
}

func TestAccRDSInstance_SnapshotIdentifier_namePrefix(t *testing.T) {
	var v rds.DBInstance

	sourceName := sdkacctest.RandomWithPrefix(acctest.ResourcePrefix)
	const identifierPrefix = "tf-acc-test-prefix-"
	const resourceName = "aws_db_instance.test"

	resource.ParallelTest(t, resource.TestCase{
		PreCheck:     func() { acctest.PreCheck(t) },
		ErrorCheck:   acctest.ErrorCheck(t, rds.EndpointsID),
		Providers:    acctest.Providers,
		CheckDestroy: testAccCheckInstanceDestroy,
		Steps: []resource.TestStep{
			{
				Config: testAccInstanceConfig_SnapshotIdentifier_namePrefix(identifierPrefix, sourceName),
				Check: resource.ComposeTestCheckFunc(
					testAccCheckInstanceExists(resourceName, &v),
					create.TestCheckResourceAttrNameFromPrefix(resourceName, "identifier", identifierPrefix),
					resource.TestCheckResourceAttr(resourceName, "identifier_prefix", identifierPrefix),
				),
			},
			{
				ResourceName:      resourceName,
				ImportState:       true,
				ImportStateVerify: true,
				ImportStateVerifyIgnore: []string{
					"password",
					"snapshot_identifier",
				},
			},
		},
	})
}

func TestAccRDSInstance_SnapshotIdentifier_nameGenerated(t *testing.T) {
	var v rds.DBInstance

	sourceName := sdkacctest.RandomWithPrefix(acctest.ResourcePrefix)
	const resourceName = "aws_db_instance.test"

	resource.ParallelTest(t, resource.TestCase{
		PreCheck:     func() { acctest.PreCheck(t) },
		ErrorCheck:   acctest.ErrorCheck(t, rds.EndpointsID),
		Providers:    acctest.Providers,
		CheckDestroy: testAccCheckInstanceDestroy,
		Steps: []resource.TestStep{
			{
				Config: testAccInstanceConfig_SnapshotIdentifier_nameGenerated(sourceName),
				Check: resource.ComposeTestCheckFunc(
					testAccCheckInstanceExists(resourceName, &v),
					create.TestCheckResourceAttrNameGenerated(resourceName, "identifier"),
					resource.TestCheckResourceAttr(resourceName, "identifier_prefix", resource.UniqueIdPrefix),
				),
			},
			{
				ResourceName:      resourceName,
				ImportState:       true,
				ImportStateVerify: true,
				ImportStateVerifyIgnore: []string{
					"password",
					"snapshot_identifier",
				},
			},
		},
	})
}

func TestAccRDSInstance_SnapshotIdentifier_AssociationRemoved(t *testing.T) {
	var dbInstance1, dbInstance2 rds.DBInstance

	rName := sdkacctest.RandomWithPrefix(acctest.ResourcePrefix)
	sourceDbResourceName := "aws_db_instance.source"
	resourceName := "aws_db_instance.test"

	resource.ParallelTest(t, resource.TestCase{
		PreCheck:     func() { acctest.PreCheck(t) },
		ErrorCheck:   acctest.ErrorCheck(t, rds.EndpointsID),
		Providers:    acctest.Providers,
		CheckDestroy: testAccCheckInstanceDestroy,
		Steps: []resource.TestStep{
			{
				Config: testAccInstanceConfig_SnapshotIdentifier(rName),
				Check: resource.ComposeTestCheckFunc(
					testAccCheckInstanceExists(resourceName, &dbInstance1),
				),
			},
			{
				Config: testAccInstanceConfig_SnapshotIdentifier_AssociationRemoved(rName),
				Check: resource.ComposeTestCheckFunc(
					testAccCheckInstanceExists(resourceName, &dbInstance2),
					testAccCheckInstanceNotRecreated(&dbInstance1, &dbInstance2),
					resource.TestCheckResourceAttrPair(resourceName, "allocated_storage", sourceDbResourceName, "allocated_storage"),
					resource.TestCheckResourceAttrPair(resourceName, "engine", sourceDbResourceName, "engine"),
					resource.TestCheckResourceAttrPair(resourceName, "username", sourceDbResourceName, "username"),
				),
			},
		},
	})
}

func TestAccRDSInstance_SnapshotIdentifier_allocatedStorage(t *testing.T) {
	var dbInstance, sourceDbInstance rds.DBInstance
	var dbSnapshot rds.DBSnapshot

	rName := sdkacctest.RandomWithPrefix(acctest.ResourcePrefix)
	sourceDbResourceName := "aws_db_instance.source"
	snapshotResourceName := "aws_db_snapshot.test"
	resourceName := "aws_db_instance.test"

	resource.ParallelTest(t, resource.TestCase{
		PreCheck:     func() { acctest.PreCheck(t) },
		ErrorCheck:   acctest.ErrorCheck(t, rds.EndpointsID),
		Providers:    acctest.Providers,
		CheckDestroy: testAccCheckInstanceDestroy,
		Steps: []resource.TestStep{
			{
				Config: testAccInstanceConfig_SnapshotIdentifier_AllocatedStorage(rName, 10),
				Check: resource.ComposeTestCheckFunc(
					testAccCheckInstanceExists(sourceDbResourceName, &sourceDbInstance),
					testAccCheckDbSnapshotExists(snapshotResourceName, &dbSnapshot),
					testAccCheckInstanceExists(resourceName, &dbInstance),
					resource.TestCheckResourceAttr(resourceName, "allocated_storage", "10"),
				),
			},
		},
	})
}

func TestAccRDSInstance_SnapshotIdentifier_io1Storage(t *testing.T) {
	var dbInstance, sourceDbInstance rds.DBInstance
	var dbSnapshot rds.DBSnapshot

	rName := sdkacctest.RandomWithPrefix(acctest.ResourcePrefix)
	sourceDbResourceName := "aws_db_instance.source"
	snapshotResourceName := "aws_db_snapshot.test"
	resourceName := "aws_db_instance.test"

	resource.ParallelTest(t, resource.TestCase{
		PreCheck:     func() { acctest.PreCheck(t) },
		ErrorCheck:   acctest.ErrorCheck(t, rds.EndpointsID),
		Providers:    acctest.Providers,
		CheckDestroy: testAccCheckInstanceDestroy,
		Steps: []resource.TestStep{
			{
				Config: testAccInstanceConfig_SnapshotIdentifier_Io1Storage(rName, 1000),
				Check: resource.ComposeTestCheckFunc(
					testAccCheckInstanceExists(sourceDbResourceName, &sourceDbInstance),
					testAccCheckDbSnapshotExists(snapshotResourceName, &dbSnapshot),
					testAccCheckInstanceExists(resourceName, &dbInstance),
					resource.TestCheckResourceAttr(resourceName, "iops", "1000"),
				),
			},
		},
	})
}

func TestAccRDSInstance_SnapshotIdentifier_allowMajorVersionUpgrade(t *testing.T) {
	var dbInstance, sourceDbInstance rds.DBInstance
	var dbSnapshot rds.DBSnapshot

	rName := sdkacctest.RandomWithPrefix(acctest.ResourcePrefix)
	sourceDbResourceName := "aws_db_instance.source"
	snapshotResourceName := "aws_db_snapshot.test"
	resourceName := "aws_db_instance.test"

	resource.ParallelTest(t, resource.TestCase{
		PreCheck:     func() { acctest.PreCheck(t) },
		ErrorCheck:   acctest.ErrorCheck(t, rds.EndpointsID),
		Providers:    acctest.Providers,
		CheckDestroy: testAccCheckInstanceDestroy,
		Steps: []resource.TestStep{
			{
				Config: testAccInstanceConfig_SnapshotIdentifier_AllowMajorVersionUpgrade(rName, true),
				Check: resource.ComposeTestCheckFunc(
					testAccCheckInstanceExists(sourceDbResourceName, &sourceDbInstance),
					testAccCheckDbSnapshotExists(snapshotResourceName, &dbSnapshot),
					testAccCheckInstanceExists(resourceName, &dbInstance),
					resource.TestCheckResourceAttr(resourceName, "allow_major_version_upgrade", "true"),
				),
			},
		},
	})
}

func TestAccRDSInstance_SnapshotIdentifier_autoMinorVersionUpgrade(t *testing.T) {
	var dbInstance, sourceDbInstance rds.DBInstance
	var dbSnapshot rds.DBSnapshot

	rName := sdkacctest.RandomWithPrefix(acctest.ResourcePrefix)
	sourceDbResourceName := "aws_db_instance.source"
	snapshotResourceName := "aws_db_snapshot.test"
	resourceName := "aws_db_instance.test"

	resource.ParallelTest(t, resource.TestCase{
		PreCheck:     func() { acctest.PreCheck(t) },
		ErrorCheck:   acctest.ErrorCheck(t, rds.EndpointsID),
		Providers:    acctest.Providers,
		CheckDestroy: testAccCheckInstanceDestroy,
		Steps: []resource.TestStep{
			{
				Config: testAccInstanceConfig_SnapshotIdentifier_AutoMinorVersionUpgrade(rName, false),
				Check: resource.ComposeTestCheckFunc(
					testAccCheckInstanceExists(sourceDbResourceName, &sourceDbInstance),
					testAccCheckDbSnapshotExists(snapshotResourceName, &dbSnapshot),
					testAccCheckInstanceExists(resourceName, &dbInstance),
					resource.TestCheckResourceAttr(resourceName, "auto_minor_version_upgrade", "false"),
				),
			},
		},
	})
}

func TestAccRDSInstance_SnapshotIdentifier_availabilityZone(t *testing.T) {
	var dbInstance, sourceDbInstance rds.DBInstance
	var dbSnapshot rds.DBSnapshot

	rName := sdkacctest.RandomWithPrefix(acctest.ResourcePrefix)
	sourceDbResourceName := "aws_db_instance.source"
	snapshotResourceName := "aws_db_snapshot.test"
	resourceName := "aws_db_instance.test"

	resource.ParallelTest(t, resource.TestCase{
		PreCheck:     func() { acctest.PreCheck(t) },
		ErrorCheck:   acctest.ErrorCheck(t, rds.EndpointsID),
		Providers:    acctest.Providers,
		CheckDestroy: testAccCheckInstanceDestroy,
		Steps: []resource.TestStep{
			{
				Config: testAccInstanceConfig_SnapshotIdentifier_AvailabilityZone(rName),
				Check: resource.ComposeTestCheckFunc(
					testAccCheckInstanceExists(sourceDbResourceName, &sourceDbInstance),
					testAccCheckDbSnapshotExists(snapshotResourceName, &dbSnapshot),
					testAccCheckInstanceExists(resourceName, &dbInstance),
				),
			},
		},
	})
}

func TestAccRDSInstance_SnapshotIdentifier_backupRetentionPeriod_override(t *testing.T) {
	var dbInstance, sourceDbInstance rds.DBInstance
	var dbSnapshot rds.DBSnapshot

	rName := sdkacctest.RandomWithPrefix(acctest.ResourcePrefix)
	sourceDbResourceName := "aws_db_instance.source"
	snapshotResourceName := "aws_db_snapshot.test"
	resourceName := "aws_db_instance.test"

	resource.ParallelTest(t, resource.TestCase{
		PreCheck:     func() { acctest.PreCheck(t) },
		ErrorCheck:   acctest.ErrorCheck(t, rds.EndpointsID),
		Providers:    acctest.Providers,
		CheckDestroy: testAccCheckInstanceDestroy,
		Steps: []resource.TestStep{
			{
				Config: testAccInstanceConfig_SnapshotIdentifier_BackupRetentionPeriod(rName, 1),
				Check: resource.ComposeTestCheckFunc(
					testAccCheckInstanceExists(sourceDbResourceName, &sourceDbInstance),
					testAccCheckDbSnapshotExists(snapshotResourceName, &dbSnapshot),
					testAccCheckInstanceExists(resourceName, &dbInstance),
					resource.TestCheckResourceAttr(resourceName, "backup_retention_period", "1"),
				),
			},
		},
	})
}

func TestAccRDSInstance_SnapshotIdentifier_backupRetentionPeriod_unset(t *testing.T) {
	var dbInstance, sourceDbInstance rds.DBInstance
	var dbSnapshot rds.DBSnapshot

	rName := sdkacctest.RandomWithPrefix(acctest.ResourcePrefix)
	sourceDbResourceName := "aws_db_instance.source"
	snapshotResourceName := "aws_db_snapshot.test"
	resourceName := "aws_db_instance.test"

	resource.ParallelTest(t, resource.TestCase{
		PreCheck:     func() { acctest.PreCheck(t) },
		ErrorCheck:   acctest.ErrorCheck(t, rds.EndpointsID),
		Providers:    acctest.Providers,
		CheckDestroy: testAccCheckInstanceDestroy,
		Steps: []resource.TestStep{
			{
				Config: testAccInstanceConfig_SnapshotIdentifier_BackupRetentionPeriod_Unset(rName),
				Check: resource.ComposeTestCheckFunc(
					testAccCheckInstanceExists(sourceDbResourceName, &sourceDbInstance),
					testAccCheckDbSnapshotExists(snapshotResourceName, &dbSnapshot),
					testAccCheckInstanceExists(resourceName, &dbInstance),
					resource.TestCheckResourceAttr(resourceName, "backup_retention_period", "0"),
				),
			},
		},
	})
}

func TestAccRDSInstance_SnapshotIdentifier_backupWindow(t *testing.T) {
	var dbInstance, sourceDbInstance rds.DBInstance
	var dbSnapshot rds.DBSnapshot

	rName := sdkacctest.RandomWithPrefix(acctest.ResourcePrefix)
	sourceDbResourceName := "aws_db_instance.source"
	snapshotResourceName := "aws_db_snapshot.test"
	resourceName := "aws_db_instance.test"

	resource.ParallelTest(t, resource.TestCase{
		PreCheck:     func() { acctest.PreCheck(t) },
		ErrorCheck:   acctest.ErrorCheck(t, rds.EndpointsID),
		Providers:    acctest.Providers,
		CheckDestroy: testAccCheckInstanceDestroy,
		Steps: []resource.TestStep{
			{
				Config: testAccInstanceConfig_SnapshotIdentifier_BackupWindow(rName, "00:00-08:00", "sun:23:00-sun:23:30"),
				Check: resource.ComposeTestCheckFunc(
					testAccCheckInstanceExists(sourceDbResourceName, &sourceDbInstance),
					testAccCheckDbSnapshotExists(snapshotResourceName, &dbSnapshot),
					testAccCheckInstanceExists(resourceName, &dbInstance),
					resource.TestCheckResourceAttr(resourceName, "backup_window", "00:00-08:00"),
				),
			},
		},
	})
}

func TestAccRDSInstance_SnapshotIdentifier_dbSubnetGroupName(t *testing.T) {
	var dbInstance, sourceDbInstance rds.DBInstance
	var dbSnapshot rds.DBSnapshot
	var dbSubnetGroup rds.DBSubnetGroup

	rName := sdkacctest.RandomWithPrefix(acctest.ResourcePrefix)
	dbSubnetGroupResourceName := "aws_db_subnet_group.test"
	sourceDbResourceName := "aws_db_instance.source"
	snapshotResourceName := "aws_db_snapshot.test"
	resourceName := "aws_db_instance.test"

	resource.ParallelTest(t, resource.TestCase{
		PreCheck:     func() { acctest.PreCheck(t) },
		ErrorCheck:   acctest.ErrorCheck(t, rds.EndpointsID),
		Providers:    acctest.Providers,
		CheckDestroy: testAccCheckInstanceDestroy,
		Steps: []resource.TestStep{
			{
				Config: testAccInstanceConfig_SnapshotIdentifier_DBSubnetGroupName(rName),
				Check: resource.ComposeTestCheckFunc(
					testAccCheckInstanceExists(sourceDbResourceName, &sourceDbInstance),
					testAccCheckDbSnapshotExists(snapshotResourceName, &dbSnapshot),
					testAccCheckInstanceExists(resourceName, &dbInstance),
					testAccCheckDBSubnetGroupExists(resourceName, &dbSubnetGroup),
					resource.TestCheckResourceAttrPair(resourceName, "db_subnet_group_name", dbSubnetGroupResourceName, "name"),
				),
			},
		},
	})
}

func TestAccRDSInstance_SnapshotIdentifier_DBSubnetGroupName_ramShared(t *testing.T) {
	var dbInstance, sourceDbInstance rds.DBInstance
	var dbSnapshot rds.DBSnapshot
	var dbSubnetGroup rds.DBSubnetGroup
	var providers []*schema.Provider

	rName := sdkacctest.RandomWithPrefix(acctest.ResourcePrefix)
	dbSubnetGroupResourceName := "aws_db_subnet_group.test"
	sourceDbResourceName := "aws_db_instance.source"
	snapshotResourceName := "aws_db_snapshot.test"
	resourceName := "aws_db_instance.test"

	resource.ParallelTest(t, resource.TestCase{
		PreCheck: func() {
			acctest.PreCheck(t)
			acctest.PreCheckAlternateAccount(t)
			acctest.PreCheckOrganizationsEnabled(t)
		},
		ErrorCheck:        acctest.ErrorCheck(t, rds.EndpointsID),
		ProviderFactories: acctest.FactoriesAlternate(&providers),
		CheckDestroy:      testAccCheckInstanceDestroy,
		Steps: []resource.TestStep{
			{
				Config: testAccInstanceConfig_SnapshotIdentifier_DBSubnetGroupName_RAMShared(rName),
				Check: resource.ComposeTestCheckFunc(
					testAccCheckInstanceExists(sourceDbResourceName, &sourceDbInstance),
					testAccCheckDbSnapshotExists(snapshotResourceName, &dbSnapshot),
					testAccCheckInstanceExists(resourceName, &dbInstance),
					testAccCheckDBSubnetGroupExists(dbSubnetGroupResourceName, &dbSubnetGroup),
					resource.TestCheckResourceAttrPair(resourceName, "db_subnet_group_name", dbSubnetGroupResourceName, "name"),
				),
			},
		},
	})
}

func TestAccRDSInstance_SnapshotIdentifier_DBSubnetGroupName_vpcSecurityGroupIDs(t *testing.T) {
	var dbInstance, sourceDbInstance rds.DBInstance
	var dbSnapshot rds.DBSnapshot
	var dbSubnetGroup rds.DBSubnetGroup

	rName := sdkacctest.RandomWithPrefix(acctest.ResourcePrefix)
	dbSubnetGroupResourceName := "aws_db_subnet_group.test"
	sourceDbResourceName := "aws_db_instance.source"
	snapshotResourceName := "aws_db_snapshot.test"
	resourceName := "aws_db_instance.test"

	resource.ParallelTest(t, resource.TestCase{
		PreCheck:     func() { acctest.PreCheck(t) },
		ErrorCheck:   acctest.ErrorCheck(t, rds.EndpointsID),
		Providers:    acctest.Providers,
		CheckDestroy: testAccCheckInstanceDestroy,
		Steps: []resource.TestStep{
			{
				Config: testAccInstanceConfig_SnapshotIdentifier_DBSubnetGroupName_VPCSecurityGroupIDs(rName),
				Check: resource.ComposeTestCheckFunc(
					testAccCheckInstanceExists(sourceDbResourceName, &sourceDbInstance),
					testAccCheckDbSnapshotExists(snapshotResourceName, &dbSnapshot),
					testAccCheckInstanceExists(resourceName, &dbInstance),
					testAccCheckDBSubnetGroupExists(resourceName, &dbSubnetGroup),
					resource.TestCheckResourceAttrPair(resourceName, "db_subnet_group_name", dbSubnetGroupResourceName, "name"),
				),
			},
		},
	})
}

func TestAccRDSInstance_SnapshotIdentifier_deletionProtection(t *testing.T) {
	var dbInstance, sourceDbInstance rds.DBInstance
	var dbSnapshot rds.DBSnapshot

	rName := sdkacctest.RandomWithPrefix(acctest.ResourcePrefix)
	sourceDbResourceName := "aws_db_instance.source"
	snapshotResourceName := "aws_db_snapshot.test"
	resourceName := "aws_db_instance.test"

	resource.ParallelTest(t, resource.TestCase{
		PreCheck:     func() { acctest.PreCheck(t) },
		ErrorCheck:   acctest.ErrorCheck(t, rds.EndpointsID),
		Providers:    acctest.Providers,
		CheckDestroy: testAccCheckInstanceDestroy,
		Steps: []resource.TestStep{
			{
				Config: testAccInstanceConfig_SnapshotIdentifier_DeletionProtection(rName, true),
				Check: resource.ComposeTestCheckFunc(
					testAccCheckInstanceExists(sourceDbResourceName, &sourceDbInstance),
					testAccCheckDbSnapshotExists(snapshotResourceName, &dbSnapshot),
					testAccCheckInstanceExists(resourceName, &dbInstance),
					resource.TestCheckResourceAttr(resourceName, "deletion_protection", "true"),
				),
			},
			// Ensure we disable deletion protection before attempting to delete :)
			{
				Config: testAccInstanceConfig_SnapshotIdentifier_DeletionProtection(rName, false),
				Check: resource.ComposeTestCheckFunc(
					testAccCheckInstanceExists(sourceDbResourceName, &sourceDbInstance),
					testAccCheckDbSnapshotExists(snapshotResourceName, &dbSnapshot),
					testAccCheckInstanceExists(resourceName, &dbInstance),
					resource.TestCheckResourceAttr(resourceName, "deletion_protection", "false"),
				),
			},
		},
	})
}

func TestAccRDSInstance_SnapshotIdentifier_iamDatabaseAuthenticationEnabled(t *testing.T) {
	var dbInstance, sourceDbInstance rds.DBInstance
	var dbSnapshot rds.DBSnapshot

	rName := sdkacctest.RandomWithPrefix(acctest.ResourcePrefix)
	sourceDbResourceName := "aws_db_instance.source"
	snapshotResourceName := "aws_db_snapshot.test"
	resourceName := "aws_db_instance.test"

	resource.ParallelTest(t, resource.TestCase{
		PreCheck:     func() { acctest.PreCheck(t) },
		ErrorCheck:   acctest.ErrorCheck(t, rds.EndpointsID),
		Providers:    acctest.Providers,
		CheckDestroy: testAccCheckInstanceDestroy,
		Steps: []resource.TestStep{
			{
				Config: testAccInstanceConfig_SnapshotIdentifier_IAMDatabaseAuthenticationEnabled(rName, true),
				Check: resource.ComposeTestCheckFunc(
					testAccCheckInstanceExists(sourceDbResourceName, &sourceDbInstance),
					testAccCheckDbSnapshotExists(snapshotResourceName, &dbSnapshot),
					testAccCheckInstanceExists(resourceName, &dbInstance),
					resource.TestCheckResourceAttr(resourceName, "iam_database_authentication_enabled", "true"),
				),
			},
		},
	})
}

func TestAccRDSInstance_SnapshotIdentifier_maintenanceWindow(t *testing.T) {
	var dbInstance, sourceDbInstance rds.DBInstance
	var dbSnapshot rds.DBSnapshot

	rName := sdkacctest.RandomWithPrefix(acctest.ResourcePrefix)
	sourceDbResourceName := "aws_db_instance.source"
	snapshotResourceName := "aws_db_snapshot.test"
	resourceName := "aws_db_instance.test"

	resource.ParallelTest(t, resource.TestCase{
		PreCheck:     func() { acctest.PreCheck(t) },
		ErrorCheck:   acctest.ErrorCheck(t, rds.EndpointsID),
		Providers:    acctest.Providers,
		CheckDestroy: testAccCheckInstanceDestroy,
		Steps: []resource.TestStep{
			{
				Config: testAccInstanceConfig_SnapshotIdentifier_MaintenanceWindow(rName, "00:00-08:00", "sun:23:00-sun:23:30"),
				Check: resource.ComposeTestCheckFunc(
					testAccCheckInstanceExists(sourceDbResourceName, &sourceDbInstance),
					testAccCheckDbSnapshotExists(snapshotResourceName, &dbSnapshot),
					testAccCheckInstanceExists(resourceName, &dbInstance),
					resource.TestCheckResourceAttr(resourceName, "maintenance_window", "sun:23:00-sun:23:30"),
				),
			},
		},
	})
}

func TestAccRDSInstance_SnapshotIdentifier_maxAllocatedStorage(t *testing.T) {
	var dbInstance, sourceDbInstance rds.DBInstance
	var dbSnapshot rds.DBSnapshot

	rName := sdkacctest.RandomWithPrefix(acctest.ResourcePrefix)
	sourceDbResourceName := "aws_db_instance.source"
	snapshotResourceName := "aws_db_snapshot.test"
	resourceName := "aws_db_instance.test"

	resource.ParallelTest(t, resource.TestCase{
		PreCheck:     func() { acctest.PreCheck(t) },
		ErrorCheck:   acctest.ErrorCheck(t, rds.EndpointsID),
		Providers:    acctest.Providers,
		CheckDestroy: testAccCheckInstanceDestroy,
		Steps: []resource.TestStep{
			{
				Config: testAccInstanceConfig_SnapshotIdentifier_MaxAllocatedStorage(rName, 10),
				Check: resource.ComposeTestCheckFunc(
					testAccCheckInstanceExists(sourceDbResourceName, &sourceDbInstance),
					testAccCheckDbSnapshotExists(snapshotResourceName, &dbSnapshot),
					testAccCheckInstanceExists(resourceName, &dbInstance),
					resource.TestCheckResourceAttr(resourceName, "max_allocated_storage", "10"),
				),
			},
		},
	})
}

func TestAccRDSInstance_SnapshotIdentifier_monitoring(t *testing.T) {
	var dbInstance, sourceDbInstance rds.DBInstance
	var dbSnapshot rds.DBSnapshot

	rName := sdkacctest.RandomWithPrefix(acctest.ResourcePrefix)
	sourceDbResourceName := "aws_db_instance.source"
	snapshotResourceName := "aws_db_snapshot.test"
	resourceName := "aws_db_instance.test"

	resource.ParallelTest(t, resource.TestCase{
		PreCheck:     func() { acctest.PreCheck(t) },
		ErrorCheck:   acctest.ErrorCheck(t, rds.EndpointsID),
		Providers:    acctest.Providers,
		CheckDestroy: testAccCheckInstanceDestroy,
		Steps: []resource.TestStep{
			{
				Config: testAccInstanceConfig_SnapshotIdentifier_Monitoring(rName, 5),
				Check: resource.ComposeTestCheckFunc(
					testAccCheckInstanceExists(sourceDbResourceName, &sourceDbInstance),
					testAccCheckDbSnapshotExists(snapshotResourceName, &dbSnapshot),
					testAccCheckInstanceExists(resourceName, &dbInstance),
					resource.TestCheckResourceAttr(resourceName, "monitoring_interval", "5"),
				),
			},
		},
	})
}

func TestAccRDSInstance_SnapshotIdentifier_multiAZ(t *testing.T) {
	var dbInstance, sourceDbInstance rds.DBInstance
	var dbSnapshot rds.DBSnapshot

	rName := sdkacctest.RandomWithPrefix(acctest.ResourcePrefix)
	sourceDbResourceName := "aws_db_instance.source"
	snapshotResourceName := "aws_db_snapshot.test"
	resourceName := "aws_db_instance.test"

	resource.ParallelTest(t, resource.TestCase{
		PreCheck:     func() { acctest.PreCheck(t) },
		ErrorCheck:   acctest.ErrorCheck(t, rds.EndpointsID),
		Providers:    acctest.Providers,
		CheckDestroy: testAccCheckInstanceDestroy,
		Steps: []resource.TestStep{
			{
				Config: testAccInstanceConfig_SnapshotIdentifier_MultiAZ(rName, true),
				Check: resource.ComposeTestCheckFunc(
					testAccCheckInstanceExists(sourceDbResourceName, &sourceDbInstance),
					testAccCheckDbSnapshotExists(snapshotResourceName, &dbSnapshot),
					testAccCheckInstanceExists(resourceName, &dbInstance),
					resource.TestCheckResourceAttr(resourceName, "multi_az", "true"),
				),
			},
		},
	})
}

func TestAccRDSInstance_SnapshotIdentifier_multiAZ_sqlServer(t *testing.T) {
	var dbInstance, sourceDbInstance rds.DBInstance
	var dbSnapshot rds.DBSnapshot

	rName := sdkacctest.RandomWithPrefix(acctest.ResourcePrefix)
	sourceDbResourceName := "aws_db_instance.source"
	snapshotResourceName := "aws_db_snapshot.test"
	resourceName := "aws_db_instance.test"

	resource.ParallelTest(t, resource.TestCase{
		PreCheck:     func() { acctest.PreCheck(t) },
		ErrorCheck:   acctest.ErrorCheck(t, rds.EndpointsID),
		Providers:    acctest.Providers,
		CheckDestroy: testAccCheckInstanceDestroy,
		Steps: []resource.TestStep{
			{
				Config: testAccInstanceConfig_SnapshotIdentifier_MultiAZ_SQLServer(rName, true),
				Check: resource.ComposeTestCheckFunc(
					testAccCheckInstanceExists(sourceDbResourceName, &sourceDbInstance),
					testAccCheckDbSnapshotExists(snapshotResourceName, &dbSnapshot),
					testAccCheckInstanceExists(resourceName, &dbInstance),
					resource.TestCheckResourceAttr(resourceName, "multi_az", "true"),
				),
			},
		},
	})
}

func TestAccRDSInstance_SnapshotIdentifier_parameterGroupName(t *testing.T) {
	var dbInstance, sourceDbInstance rds.DBInstance
	var dbSnapshot rds.DBSnapshot

	rName := sdkacctest.RandomWithPrefix(acctest.ResourcePrefix)
	sourceDbResourceName := "aws_db_instance.source"
	snapshotResourceName := "aws_db_snapshot.test"
	resourceName := "aws_db_instance.test"

	resource.ParallelTest(t, resource.TestCase{
		PreCheck:     func() { acctest.PreCheck(t) },
		ErrorCheck:   acctest.ErrorCheck(t, rds.EndpointsID),
		Providers:    acctest.Providers,
		CheckDestroy: testAccCheckInstanceDestroy,
		Steps: []resource.TestStep{
			{
				Config: testAccInstanceConfig_SnapshotIdentifier_ParameterGroupName(rName),
				Check: resource.ComposeTestCheckFunc(
					testAccCheckInstanceExists(sourceDbResourceName, &sourceDbInstance),
					testAccCheckDbSnapshotExists(snapshotResourceName, &dbSnapshot),
					testAccCheckInstanceExists(resourceName, &dbInstance),
					resource.TestCheckResourceAttr(resourceName, "parameter_group_name", rName),
					testAccCheckInstanceParameterApplyStatusInSync(&dbInstance),
				),
			},
		},
	})
}

func TestAccRDSInstance_SnapshotIdentifier_port(t *testing.T) {
	var dbInstance, sourceDbInstance rds.DBInstance
	var dbSnapshot rds.DBSnapshot

	rName := sdkacctest.RandomWithPrefix(acctest.ResourcePrefix)
	sourceDbResourceName := "aws_db_instance.source"
	snapshotResourceName := "aws_db_snapshot.test"
	resourceName := "aws_db_instance.test"

	resource.ParallelTest(t, resource.TestCase{
		PreCheck:     func() { acctest.PreCheck(t) },
		ErrorCheck:   acctest.ErrorCheck(t, rds.EndpointsID),
		Providers:    acctest.Providers,
		CheckDestroy: testAccCheckInstanceDestroy,
		Steps: []resource.TestStep{
			{
				Config: testAccInstanceConfig_SnapshotIdentifier_Port(rName, 9999),
				Check: resource.ComposeTestCheckFunc(
					testAccCheckInstanceExists(sourceDbResourceName, &sourceDbInstance),
					testAccCheckDbSnapshotExists(snapshotResourceName, &dbSnapshot),
					testAccCheckInstanceExists(resourceName, &dbInstance),
					resource.TestCheckResourceAttr(resourceName, "port", "9999"),
				),
			},
		},
	})
}

func TestAccRDSInstance_SnapshotIdentifier_tags(t *testing.T) {
	var dbInstance, sourceDbInstance rds.DBInstance
	var dbSnapshot rds.DBSnapshot

	rName := sdkacctest.RandomWithPrefix(acctest.ResourcePrefix)
	sourceDbResourceName := "aws_db_instance.source"
	snapshotResourceName := "aws_db_snapshot.test"
	resourceName := "aws_db_instance.test"

	resource.ParallelTest(t, resource.TestCase{
		PreCheck:     func() { acctest.PreCheck(t) },
		ErrorCheck:   acctest.ErrorCheck(t, rds.EndpointsID),
		Providers:    acctest.Providers,
		CheckDestroy: testAccCheckInstanceDestroy,
		Steps: []resource.TestStep{
			{
				Config: testAccInstanceConfig_SnapshotIdentifier_Tags(rName),
				Check: resource.ComposeTestCheckFunc(
					testAccCheckInstanceExists(sourceDbResourceName, &sourceDbInstance),
					testAccCheckDbSnapshotExists(snapshotResourceName, &dbSnapshot),
					testAccCheckInstanceExists(resourceName, &dbInstance),
					resource.TestCheckResourceAttr(resourceName, "tags.%", "1"),
					resource.TestCheckResourceAttr(resourceName, "tags.key1", "value1"),
				),
			},
		},
	})
}

func TestAccRDSInstance_SnapshotIdentifier_Tags_Clear(t *testing.T) {
	acctest.Skip(t, "To be fixed: https://github.com/hashicorp/terraform-provider-aws/issues/5959")
	// --- FAIL: TestAccRDSInstance_SnapshotIdentifierTags_unset (1086.15s)
	//     testing.go:527: Step 0 error: Check failed: Check 4/4 error: aws_db_instance.test: Attribute 'tags.%' expected "0", got "1"

	var dbInstance, sourceDbInstance rds.DBInstance
	var dbSnapshot rds.DBSnapshot

	rName := sdkacctest.RandomWithPrefix(acctest.ResourcePrefix)
	sourceDbResourceName := "aws_db_instance.source"
	snapshotResourceName := "aws_db_snapshot.test"
	resourceName := "aws_db_instance.test"

	resource.ParallelTest(t, resource.TestCase{
		PreCheck:     func() { acctest.PreCheck(t) },
		ErrorCheck:   acctest.ErrorCheck(t, rds.EndpointsID),
		Providers:    acctest.Providers,
		CheckDestroy: testAccCheckInstanceDestroy,
		Steps: []resource.TestStep{
			{
				Config: testAccInstanceConfig_SnapshotIdentifier_Tags_Clear(rName),
				Check: resource.ComposeTestCheckFunc(
					testAccCheckInstanceExists(sourceDbResourceName, &sourceDbInstance),
					testAccCheckDbSnapshotExists(snapshotResourceName, &dbSnapshot),
					testAccCheckInstanceExists(resourceName, &dbInstance),
					resource.TestCheckResourceAttr(resourceName, "tags.%", "0"),
				),
			},
		},
	})
}

func TestAccRDSInstance_SnapshotIdentifier_vpcSecurityGroupIDs(t *testing.T) {
	var dbInstance, sourceDbInstance rds.DBInstance
	var dbSnapshot rds.DBSnapshot

	rName := sdkacctest.RandomWithPrefix(acctest.ResourcePrefix)
	sourceDbResourceName := "aws_db_instance.source"
	snapshotResourceName := "aws_db_snapshot.test"
	resourceName := "aws_db_instance.test"

	resource.ParallelTest(t, resource.TestCase{
		PreCheck:     func() { acctest.PreCheck(t) },
		ErrorCheck:   acctest.ErrorCheck(t, rds.EndpointsID),
		Providers:    acctest.Providers,
		CheckDestroy: testAccCheckInstanceDestroy,
		Steps: []resource.TestStep{
			{
				Config: testAccInstanceConfig_SnapshotIdentifier_VPCSecurityGroupIDs(rName),
				Check: resource.ComposeTestCheckFunc(
					testAccCheckInstanceExists(sourceDbResourceName, &sourceDbInstance),
					testAccCheckDbSnapshotExists(snapshotResourceName, &dbSnapshot),
					testAccCheckInstanceExists(resourceName, &dbInstance),
				),
			},
		},
	})
}

// Regression reference: https://github.com/hashicorp/terraform-provider-aws/issues/5360
// This acceptance test explicitly tests when snapshot_identifier is set,
// vpc_security_group_ids is set (which triggered the resource update function),
// and tags is set which was missing its ARN used for tagging
func TestAccRDSInstance_SnapshotIdentifier_vpcSecurityGroupIDs_tags(t *testing.T) {
	var dbInstance, sourceDbInstance rds.DBInstance
	var dbSnapshot rds.DBSnapshot

	rName := sdkacctest.RandomWithPrefix(acctest.ResourcePrefix)
	sourceDbResourceName := "aws_db_instance.source"
	snapshotResourceName := "aws_db_snapshot.test"
	resourceName := "aws_db_instance.test"

	resource.ParallelTest(t, resource.TestCase{
		PreCheck:     func() { acctest.PreCheck(t) },
		ErrorCheck:   acctest.ErrorCheck(t, rds.EndpointsID),
		Providers:    acctest.Providers,
		CheckDestroy: testAccCheckInstanceDestroy,
		Steps: []resource.TestStep{
			{
				Config: testAccInstanceConfig_SnapshotIdentifier_VPCSecurityGroupIds_Tags(rName),
				Check: resource.ComposeTestCheckFunc(
					testAccCheckInstanceExists(sourceDbResourceName, &sourceDbInstance),
					testAccCheckDbSnapshotExists(snapshotResourceName, &dbSnapshot),
					testAccCheckInstanceExists(resourceName, &dbInstance),
					resource.TestCheckResourceAttr(resourceName, "tags.%", "1"),
					resource.TestCheckResourceAttr(resourceName, "tags.key1", "value1"),
				),
			},
		},
	})
}

func TestAccRDSInstance_monitoringInterval(t *testing.T) {
	var dbInstance rds.DBInstance
	resourceName := "aws_db_instance.test"
	rName := sdkacctest.RandomWithPrefix(acctest.ResourcePrefix)

	resource.ParallelTest(t, resource.TestCase{
		PreCheck:     func() { acctest.PreCheck(t) },
		ErrorCheck:   acctest.ErrorCheck(t, rds.EndpointsID),
		Providers:    acctest.Providers,
		CheckDestroy: testAccCheckInstanceDestroy,
		Steps: []resource.TestStep{
			{
				Config: testAccInstanceConfig_MonitoringInterval(rName, 30),
				Check: resource.ComposeTestCheckFunc(
					testAccCheckInstanceExists(resourceName, &dbInstance),
					resource.TestCheckResourceAttr(resourceName, "monitoring_interval", "30"),
				),
			},
			{
				ResourceName:      resourceName,
				ImportState:       true,
				ImportStateVerify: true,
				ImportStateVerifyIgnore: []string{
					"apply_immediately",
					"final_snapshot_identifier",
					"password",
					"skip_final_snapshot",
				},
			},
			{
				Config: testAccInstanceConfig_MonitoringInterval(rName, 60),
				Check: resource.ComposeTestCheckFunc(
					testAccCheckInstanceExists(resourceName, &dbInstance),
					resource.TestCheckResourceAttr(resourceName, "monitoring_interval", "60"),
				),
			},
			{
				Config: testAccInstanceConfig_MonitoringInterval(rName, 0),
				Check: resource.ComposeTestCheckFunc(
					testAccCheckInstanceExists(resourceName, &dbInstance),
					resource.TestCheckResourceAttr(resourceName, "monitoring_interval", "0"),
				),
			},
			{
				Config: testAccInstanceConfig_MonitoringInterval(rName, 30),
				Check: resource.ComposeTestCheckFunc(
					testAccCheckInstanceExists(resourceName, &dbInstance),
					resource.TestCheckResourceAttr(resourceName, "monitoring_interval", "30"),
				),
			},
		},
	})
}

func TestAccRDSInstance_MonitoringRoleARN_enabledToDisabled(t *testing.T) {
	var dbInstance rds.DBInstance
	iamRoleResourceName := "aws_iam_role.test"
	resourceName := "aws_db_instance.test"
	rName := sdkacctest.RandomWithPrefix(acctest.ResourcePrefix)

	resource.ParallelTest(t, resource.TestCase{
		PreCheck:     func() { acctest.PreCheck(t) },
		ErrorCheck:   acctest.ErrorCheck(t, rds.EndpointsID),
		Providers:    acctest.Providers,
		CheckDestroy: testAccCheckInstanceDestroy,
		Steps: []resource.TestStep{
			{
				Config: testAccInstanceConfig_MonitoringRoleARN(rName),
				Check: resource.ComposeTestCheckFunc(
					testAccCheckInstanceExists(resourceName, &dbInstance),
					resource.TestCheckResourceAttrPair(resourceName, "monitoring_role_arn", iamRoleResourceName, "arn"),
				),
			},
			{
				ResourceName:      resourceName,
				ImportState:       true,
				ImportStateVerify: true,
				ImportStateVerifyIgnore: []string{
					"apply_immediately",
					"final_snapshot_identifier",
					"password",
					"skip_final_snapshot",
				},
			},
			{
				Config: testAccInstanceConfig_MonitoringInterval(rName, 0),
				Check: resource.ComposeTestCheckFunc(
					testAccCheckInstanceExists(resourceName, &dbInstance),
					resource.TestCheckResourceAttr(resourceName, "monitoring_interval", "0"),
				),
			},
		},
	})
}

func TestAccRDSInstance_MonitoringRoleARN_enabledToRemoved(t *testing.T) {
	var dbInstance rds.DBInstance
	iamRoleResourceName := "aws_iam_role.test"
	resourceName := "aws_db_instance.test"
	rName := sdkacctest.RandomWithPrefix(acctest.ResourcePrefix)

	resource.ParallelTest(t, resource.TestCase{
		PreCheck:     func() { acctest.PreCheck(t) },
		ErrorCheck:   acctest.ErrorCheck(t, rds.EndpointsID),
		Providers:    acctest.Providers,
		CheckDestroy: testAccCheckInstanceDestroy,
		Steps: []resource.TestStep{
			{
				Config: testAccInstanceConfig_MonitoringRoleARN(rName),
				Check: resource.ComposeTestCheckFunc(
					testAccCheckInstanceExists(resourceName, &dbInstance),
					resource.TestCheckResourceAttrPair(resourceName, "monitoring_role_arn", iamRoleResourceName, "arn"),
				),
			},
			{
				ResourceName:      resourceName,
				ImportState:       true,
				ImportStateVerify: true,
				ImportStateVerifyIgnore: []string{
					"apply_immediately",
					"final_snapshot_identifier",
					"password",
					"skip_final_snapshot",
				},
			},
			{
				Config: testAccInstanceConfig_MonitoringRoleARNRemoved(rName),
				Check: resource.ComposeTestCheckFunc(
					testAccCheckInstanceExists(resourceName, &dbInstance),
				),
			},
		},
	})
}

func TestAccRDSInstance_MonitoringRoleARN_removedToEnabled(t *testing.T) {
	var dbInstance rds.DBInstance
	iamRoleResourceName := "aws_iam_role.test"
	resourceName := "aws_db_instance.test"
	rName := sdkacctest.RandomWithPrefix(acctest.ResourcePrefix)

	resource.ParallelTest(t, resource.TestCase{
		PreCheck:     func() { acctest.PreCheck(t) },
		ErrorCheck:   acctest.ErrorCheck(t, rds.EndpointsID),
		Providers:    acctest.Providers,
		CheckDestroy: testAccCheckInstanceDestroy,
		Steps: []resource.TestStep{
			{
				Config: testAccInstanceConfig_MonitoringRoleARNRemoved(rName),
				Check: resource.ComposeTestCheckFunc(
					testAccCheckInstanceExists(resourceName, &dbInstance),
				),
			},
			{
				ResourceName:      resourceName,
				ImportState:       true,
				ImportStateVerify: true,
				ImportStateVerifyIgnore: []string{
					"apply_immediately",
					"final_snapshot_identifier",
					"password",
					"skip_final_snapshot",
				},
			},
			{
				Config: testAccInstanceConfig_MonitoringRoleARN(rName),
				Check: resource.ComposeTestCheckFunc(
					testAccCheckInstanceExists(resourceName, &dbInstance),
					resource.TestCheckResourceAttrPair(resourceName, "monitoring_role_arn", iamRoleResourceName, "arn"),
				),
			},
		},
	})
}

// Regression test for https://github.com/hashicorp/terraform/issues/3760 .
// We apply a plan, then change just the iops. If the apply succeeds, we
// consider this a pass, as before in 3760 the request would fail
func TestAccRDSInstance_separateIopsUpdate(t *testing.T) {
	var v rds.DBInstance

	rName := sdkacctest.RandString(5)

	resource.ParallelTest(t, resource.TestCase{
		PreCheck:     func() { acctest.PreCheck(t) },
		ErrorCheck:   acctest.ErrorCheck(t, rds.EndpointsID),
		Providers:    acctest.Providers,
		CheckDestroy: testAccCheckInstanceDestroy,
		Steps: []resource.TestStep{
			{
				Config: testAccInstanceConfig_SnapshotInstanceConfig_iopsUpdate(rName, 1000),
				Check: resource.ComposeTestCheckFunc(
					testAccCheckInstanceExists("aws_db_instance.bar", &v),
					testAccCheckInstanceAttributes(&v),
				),
			},

			{
				Config: testAccInstanceConfig_SnapshotInstanceConfig_iopsUpdate(rName, 2000),
				Check: resource.ComposeTestCheckFunc(
					testAccCheckInstanceExists("aws_db_instance.bar", &v),
					testAccCheckInstanceAttributes(&v),
				),
			},
		},
	})
}

func TestAccRDSInstance_portUpdate(t *testing.T) {
	var v rds.DBInstance

	rName := sdkacctest.RandString(5)

	resource.ParallelTest(t, resource.TestCase{
		PreCheck:     func() { acctest.PreCheck(t) },
		ErrorCheck:   acctest.ErrorCheck(t, rds.EndpointsID),
		Providers:    acctest.Providers,
		CheckDestroy: testAccCheckInstanceDestroy,
		Steps: []resource.TestStep{
			{
				Config: testAccInstanceConfig_SnapshotInstanceConfig_mysqlPort(rName),
				Check: resource.ComposeTestCheckFunc(
					testAccCheckInstanceExists("aws_db_instance.bar", &v),
					resource.TestCheckResourceAttr(
						"aws_db_instance.bar", "port", "3306"),
				),
			},

			{
				Config: testAccInstanceConfig_SnapshotInstanceConfig_updateMySQLPort(rName),
				Check: resource.ComposeTestCheckFunc(
					testAccCheckInstanceExists("aws_db_instance.bar", &v),
					resource.TestCheckResourceAttr(
						"aws_db_instance.bar", "port", "3305"),
				),
			},
		},
	})
}

func TestAccRDSInstance_MSSQL_tz(t *testing.T) {
	var v rds.DBInstance
	rInt := sdkacctest.RandInt()

	resource.ParallelTest(t, resource.TestCase{
		PreCheck:     func() { acctest.PreCheck(t) },
		ErrorCheck:   acctest.ErrorCheck(t, rds.EndpointsID),
		Providers:    acctest.Providers,
		CheckDestroy: testAccCheckInstanceDestroy,
		Steps: []resource.TestStep{
			{
				Config: testAccInstanceConfig_MSSQL_timezone(rInt),
				Check: resource.ComposeTestCheckFunc(
					testAccCheckInstanceExists("aws_db_instance.mssql", &v),
					testAccCheckInstanceAttributes_MSSQL(&v, ""),
					resource.TestCheckResourceAttr(
						"aws_db_instance.mssql", "allocated_storage", "20"),
					resource.TestCheckResourceAttr(
						"aws_db_instance.mssql", "engine", "sqlserver-ex"),
				),
			},

			{
				Config: testAccInstanceConfig_MSSQL_timezone_AKST(rInt),
				Check: resource.ComposeTestCheckFunc(
					testAccCheckInstanceExists("aws_db_instance.mssql", &v),
					testAccCheckInstanceAttributes_MSSQL(&v, "Alaskan Standard Time"),
					resource.TestCheckResourceAttr(
						"aws_db_instance.mssql", "allocated_storage", "20"),
					resource.TestCheckResourceAttr(
						"aws_db_instance.mssql", "engine", "sqlserver-ex"),
				),
			},
		},
	})
}

func TestAccRDSInstance_MSSQL_domain(t *testing.T) {
	var vBefore, vAfter rds.DBInstance
	resourceName := "aws_db_instance.test"
	rName := sdkacctest.RandomWithPrefix(acctest.ResourcePrefix)

	domain := acctest.RandomDomain()
	directory1 := domain.RandomSubdomain().String()
	directory2 := domain.RandomSubdomain().String()

	resource.ParallelTest(t, resource.TestCase{
		PreCheck:     func() { acctest.PreCheck(t) },
		ErrorCheck:   acctest.ErrorCheck(t, rds.EndpointsID),
		Providers:    acctest.Providers,
		CheckDestroy: testAccCheckInstanceDestroy,
		Steps: []resource.TestStep{
			{
				Config: testAccInstanceConfig_MSSQLDomain(rName, directory1, directory2),
				Check: resource.ComposeTestCheckFunc(
					testAccCheckInstanceExists(resourceName, &vBefore),
					testAccCheckInstanceDomainAttributes(directory1, &vBefore),
					resource.TestCheckResourceAttrSet(resourceName, "domain"),
					resource.TestCheckResourceAttrSet(resourceName, "domain_iam_role_name"),
				),
			},
			{
				Config: testAccInstanceConfig_MSSQLUpdateDomain(rName, directory1, directory2),
				Check: resource.ComposeTestCheckFunc(
					testAccCheckInstanceExists(resourceName, &vAfter),
					testAccCheckInstanceDomainAttributes(directory2, &vAfter),
					resource.TestCheckResourceAttrSet(resourceName, "domain"),
					resource.TestCheckResourceAttrSet(resourceName, "domain_iam_role_name"),
				),
			},
		},
	})
}

func TestAccRDSInstance_MSSQL_domainSnapshotRestore(t *testing.T) {
	var v, vRestoredInstance rds.DBInstance
	resourceName := "aws_db_instance.test"
	originResourceName := "aws_db_instance.origin"
	rName := sdkacctest.RandomWithPrefix(acctest.ResourcePrefix)

	domain := acctest.RandomDomainName()

	resource.ParallelTest(t, resource.TestCase{
		PreCheck:     func() { acctest.PreCheck(t) },
		ErrorCheck:   acctest.ErrorCheck(t, rds.EndpointsID),
		Providers:    acctest.Providers,
		CheckDestroy: testAccCheckInstanceDestroy,
		Steps: []resource.TestStep{
			{
				Config: testAccInstanceConfig_MSSQLDomainSnapshotRestore(rName, domain),
				Check: resource.ComposeTestCheckFunc(
					testAccCheckInstanceExists(resourceName, &vRestoredInstance),
					testAccCheckInstanceExists(originResourceName, &v),
					testAccCheckInstanceDomainAttributes(domain, &vRestoredInstance),
					resource.TestCheckResourceAttrSet(resourceName, "domain"),
					resource.TestCheckResourceAttrSet(resourceName, "domain_iam_role_name"),
				),
			},
		},
	})
}

func TestAccRDSInstance_MySQL_snapshotRestoreWithEngineVersion(t *testing.T) {
	var v, vRestoredInstance rds.DBInstance
	rInt := sdkacctest.RandInt()

	resource.ParallelTest(t, resource.TestCase{
		PreCheck:     func() { acctest.PreCheck(t) },
		ErrorCheck:   acctest.ErrorCheck(t, rds.EndpointsID),
		Providers:    acctest.Providers,
		CheckDestroy: testAccCheckInstanceDestroy,
		Steps: []resource.TestStep{
			{
				Config: testAccInstanceConfig_MySQLSnapshotRestoreWithEngineVersion(rInt),
				Check: resource.ComposeTestCheckFunc(
					testAccCheckInstanceExists("aws_db_instance.mysql_restore", &vRestoredInstance),
					testAccCheckInstanceExists("aws_db_instance.mysql", &v),
					resource.TestCheckResourceAttr("aws_db_instance.mysql", "engine_version", "8.0.23"),
					resource.TestCheckResourceAttr("aws_db_instance.mysql_restore", "engine_version", "8.0.25"),
				),
			},
		},
	})
}

func TestAccRDSInstance_minorVersion(t *testing.T) {
	var v rds.DBInstance

	resource.ParallelTest(t, resource.TestCase{
		PreCheck:     func() { acctest.PreCheck(t) },
		ErrorCheck:   acctest.ErrorCheck(t, rds.EndpointsID),
		Providers:    acctest.Providers,
		CheckDestroy: testAccCheckInstanceDestroy,
		Steps: []resource.TestStep{
			{
				Config: testAccInstanceConfig_AutoMinorVersion(),
				Check: resource.ComposeTestCheckFunc(
					testAccCheckInstanceExists("aws_db_instance.bar", &v),
				),
			},
		},
	})
}

func TestAccRDSInstance_ec2Classic(t *testing.T) {
	var v rds.DBInstance
	rInt := sdkacctest.RandInt()
	resourceName := "aws_db_instance.bar"

	resource.ParallelTest(t, resource.TestCase{
		PreCheck:          func() { acctest.PreCheck(t); acctest.PreCheckEC2Classic(t) },
		ErrorCheck:        acctest.ErrorCheck(t, rds.EndpointsID),
		ProviderFactories: acctest.ProviderFactories,
		CheckDestroy:      testAccCheckInstanceEC2ClassicDestroy,
		Steps: []resource.TestStep{
			{
				Config: testAccInstanceConfig_EC2Classic(rInt),
				Check: resource.ComposeTestCheckFunc(
					testAccCheckInstanceEC2ClassicExists(resourceName, &v),
				),
			},
		},
	})
}

func TestAccRDSInstance_cloudWatchLogsExport(t *testing.T) {
	var v rds.DBInstance

	rInt := sdkacctest.RandInt()

	resource.ParallelTest(t, resource.TestCase{
		PreCheck:     func() { acctest.PreCheck(t) },
		ErrorCheck:   acctest.ErrorCheck(t, rds.EndpointsID),
		Providers:    acctest.Providers,
		CheckDestroy: testAccCheckInstanceDestroy,
		Steps: []resource.TestStep{
			{
				Config: testAccInstanceConfig_CloudWatchLogsExportConfiguration(rInt),
				Check: resource.ComposeTestCheckFunc(
					testAccCheckInstanceExists("aws_db_instance.bar", &v),
				),
			},
			{
				ResourceName:      "aws_db_instance.bar",
				ImportState:       true,
				ImportStateVerify: true,
				ImportStateVerifyIgnore: []string{
					"apply_immediately",
					"final_snapshot_identifier",
					"password",
					"skip_final_snapshot",
					"delete_automated_backups",
				},
			},
		},
	})
}

func TestAccRDSInstance_EnabledCloudWatchLogsExports_mySQL(t *testing.T) {
	var v rds.DBInstance
	resourceName := "aws_db_instance.bar"
	rInt := sdkacctest.RandInt()

	resource.ParallelTest(t, resource.TestCase{
		PreCheck:     func() { acctest.PreCheck(t) },
		ErrorCheck:   acctest.ErrorCheck(t, rds.EndpointsID),
		Providers:    acctest.Providers,
		CheckDestroy: testAccCheckInstanceDestroy,
		Steps: []resource.TestStep{
			{
				Config: testAccInstanceConfig_CloudWatchLogsExportConfiguration(rInt),
				Check: resource.ComposeTestCheckFunc(
					testAccCheckInstanceExists(resourceName, &v),
					resource.TestCheckResourceAttr(resourceName, "enabled_cloudwatch_logs_exports.#", "2"),
					resource.TestCheckTypeSetElemAttr(resourceName, "enabled_cloudwatch_logs_exports.*", "audit"),
					resource.TestCheckTypeSetElemAttr(resourceName, "enabled_cloudwatch_logs_exports.*", "error"),
				),
			},
			{
				Config: testAccInstanceConfig_CloudWatchLogsExportConfigurationAdd(rInt),
				Check: resource.ComposeTestCheckFunc(
					testAccCheckInstanceExists(resourceName, &v),
					resource.TestCheckResourceAttr(resourceName, "enabled_cloudwatch_logs_exports.#", "3"),
					resource.TestCheckTypeSetElemAttr(resourceName, "enabled_cloudwatch_logs_exports.*", "audit"),
					resource.TestCheckTypeSetElemAttr(resourceName, "enabled_cloudwatch_logs_exports.*", "error"),
					resource.TestCheckTypeSetElemAttr(resourceName, "enabled_cloudwatch_logs_exports.*", "general"),
				),
			},
			{
				Config: testAccInstanceConfig_CloudWatchLogsExportConfigurationModify(rInt),
				Check: resource.ComposeTestCheckFunc(
					testAccCheckInstanceExists(resourceName, &v),
					resource.TestCheckResourceAttr(resourceName, "enabled_cloudwatch_logs_exports.#", "3"),
					resource.TestCheckTypeSetElemAttr(resourceName, "enabled_cloudwatch_logs_exports.*", "audit"),
					resource.TestCheckTypeSetElemAttr(resourceName, "enabled_cloudwatch_logs_exports.*", "general"),
					resource.TestCheckTypeSetElemAttr(resourceName, "enabled_cloudwatch_logs_exports.*", "slowquery"),
				),
			},
			{
				Config: testAccInstanceConfig_CloudWatchLogsExportConfigurationDelete(rInt),
				Check: resource.ComposeTestCheckFunc(
					testAccCheckInstanceExists(resourceName, &v),
					resource.TestCheckResourceAttr(resourceName, "enabled_cloudwatch_logs_exports.#", "0"),
				),
			},
		},
	})
}

func TestAccRDSInstance_EnabledCloudWatchLogsExports_msSQL(t *testing.T) {
	var dbInstance rds.DBInstance

	rName := sdkacctest.RandomWithPrefix(acctest.ResourcePrefix)
	resourceName := "aws_db_instance.test"

	resource.ParallelTest(t, resource.TestCase{
		PreCheck:     func() { acctest.PreCheck(t) },
		ErrorCheck:   acctest.ErrorCheck(t, rds.EndpointsID),
		Providers:    acctest.Providers,
		CheckDestroy: testAccCheckInstanceDestroy,
		Steps: []resource.TestStep{
			{
				Config: testAccInstanceConfig_EnabledCloudWatchLogsExports_MSSQL(rName),
				Check: resource.ComposeTestCheckFunc(
					testAccCheckInstanceExists(resourceName, &dbInstance),
					resource.TestCheckResourceAttr(resourceName, "enabled_cloudwatch_logs_exports.#", "2"),
				),
			},
			{
				ResourceName:      resourceName,
				ImportState:       true,
				ImportStateVerify: true,
				ImportStateVerifyIgnore: []string{
					"apply_immediately",
					"final_snapshot_identifier",
					"password",
					"skip_final_snapshot",
				},
			},
		},
	})
}

func TestAccRDSInstance_EnabledCloudWatchLogsExports_oracle(t *testing.T) {
	var dbInstance rds.DBInstance

	rName := sdkacctest.RandomWithPrefix(acctest.ResourcePrefix)
	resourceName := "aws_db_instance.test"

	resource.ParallelTest(t, resource.TestCase{
		PreCheck:     func() { acctest.PreCheck(t) },
		ErrorCheck:   acctest.ErrorCheck(t, rds.EndpointsID),
		Providers:    acctest.Providers,
		CheckDestroy: testAccCheckInstanceDestroy,
		Steps: []resource.TestStep{
			{
				Config: testAccInstanceConfig_EnabledCloudWatchLogsExports_Oracle(rName),
				Check: resource.ComposeTestCheckFunc(
					testAccCheckInstanceExists(resourceName, &dbInstance),
					resource.TestCheckResourceAttr(resourceName, "enabled_cloudwatch_logs_exports.#", "3"),
				),
			},
			{
				ResourceName:      resourceName,
				ImportState:       true,
				ImportStateVerify: true,
				ImportStateVerifyIgnore: []string{
					"apply_immediately",
					"final_snapshot_identifier",
					"password",
					"skip_final_snapshot",
					"delete_automated_backups",
				},
			},
		},
	})
}

func TestAccRDSInstance_EnabledCloudWatchLogsExports_postgresql(t *testing.T) {
	var dbInstance rds.DBInstance

	rName := sdkacctest.RandomWithPrefix(acctest.ResourcePrefix)
	resourceName := "aws_db_instance.test"

	resource.ParallelTest(t, resource.TestCase{
		PreCheck:     func() { acctest.PreCheck(t) },
		ErrorCheck:   acctest.ErrorCheck(t, rds.EndpointsID),
		Providers:    acctest.Providers,
		CheckDestroy: testAccCheckInstanceDestroy,
		Steps: []resource.TestStep{
			{
				Config: testAccInstanceConfig_EnabledCloudWatchLogsExports_Postgresql(rName),
				Check: resource.ComposeTestCheckFunc(
					testAccCheckInstanceExists(resourceName, &dbInstance),
					resource.TestCheckResourceAttr(resourceName, "enabled_cloudwatch_logs_exports.#", "2"),
				),
			},
			{
				ResourceName:      resourceName,
				ImportState:       true,
				ImportStateVerify: true,
				ImportStateVerifyIgnore: []string{
					"apply_immediately",
					"final_snapshot_identifier",
					"password",
					"skip_final_snapshot",
					"delete_automated_backups",
				},
			},
		},
	})
}

func TestAccRDSInstance_noDeleteAutomatedBackups(t *testing.T) {
	var dbInstance rds.DBInstance

	rName := sdkacctest.RandomWithPrefix("tf-testacc-nodelautobak")
	resourceName := "aws_db_instance.test"

	resource.ParallelTest(t, resource.TestCase{
		PreCheck:     func() { acctest.PreCheck(t) },
		ErrorCheck:   acctest.ErrorCheck(t, rds.EndpointsID),
		Providers:    acctest.Providers,
		CheckDestroy: testAccCheckInstanceAutomatedBackups,
		Steps: []resource.TestStep{
			{
				Config: testAccInstanceConfig_NoDeleteAutomatedBackups(rName),
				Check: resource.ComposeTestCheckFunc(
					testAccCheckInstanceExists(resourceName, &dbInstance),
				),
			},
		},
	})
}

func testAccCheckInstanceAutomatedBackups(s *terraform.State) error {
	conn := acctest.Provider.Meta().(*conns.AWSClient).RDSConn

	for _, rs := range s.RootModule().Resources {
		if rs.Type != "aws_db_instance" {
			continue
		}

		log.Printf("[INFO] Trying to locate the DBInstance Automated Backup")
		describeOutput, err := conn.DescribeDBInstanceAutomatedBackups(
			&rds.DescribeDBInstanceAutomatedBackupsInput{
				DBInstanceIdentifier: aws.String(rs.Primary.ID),
			})
		if err != nil {
			return err
		}

		if describeOutput == nil || len(describeOutput.DBInstanceAutomatedBackups) == 0 {
			return fmt.Errorf("Automated backup for %s not found", rs.Primary.ID)
		}

		log.Printf("[INFO] Deleting automated backup for %s", rs.Primary.ID)
		_, err = conn.DeleteDBInstanceAutomatedBackup(
			&rds.DeleteDBInstanceAutomatedBackupInput{
				DbiResourceId: describeOutput.DBInstanceAutomatedBackups[0].DbiResourceId,
			})
		if err != nil {
			return err
		}
	}

	return testAccCheckInstanceDestroy(s)
}

func testAccCheckInstanceDestroy(s *terraform.State) error {
	conn := acctest.Provider.Meta().(*conns.AWSClient).RDSConn

	for _, rs := range s.RootModule().Resources {
		if rs.Type != "aws_db_instance" {
			continue
		}

		_, err := tfrds.FindDBInstanceByID(conn, rs.Primary.ID)

		if tfresource.NotFound(err) {
			continue
		}

		if err != nil {
			return err
		}

		return fmt.Errorf("DB Instance %s still exists", rs.Primary.ID)
	}

	return nil
}

func testAccCheckInstanceAttributes(v *rds.DBInstance) resource.TestCheckFunc {
	return func(s *terraform.State) error {
		if *v.Engine != "mysql" {
			return fmt.Errorf("bad engine: %#v", *v.Engine)
		}

		if *v.EngineVersion == "" {
			return fmt.Errorf("bad engine_version: %#v", *v.EngineVersion)
		}

		if *v.BackupRetentionPeriod != 0 {
			return fmt.Errorf("bad backup_retention_period: %#v", *v.BackupRetentionPeriod)
		}

		return nil
	}
}

func testAccCheckInstanceAttributes_MSSQL(v *rds.DBInstance, tz string) resource.TestCheckFunc {
	return func(s *terraform.State) error {
		if *v.Engine != "sqlserver-ex" {
			return fmt.Errorf("bad engine: %#v", *v.Engine)
		}

		rtz := ""
		if v.Timezone != nil {
			rtz = *v.Timezone
		}

		if tz != rtz {
			return fmt.Errorf("Expected (%s) Timezone for MSSQL test, got (%s)", tz, rtz)
		}

		return nil
	}
}

func testAccCheckInstanceDomainAttributes(domain string, v *rds.DBInstance) resource.TestCheckFunc {
	return func(s *terraform.State) error {
		for _, dm := range v.DomainMemberships {
			if *dm.FQDN != domain {
				continue
			}

			return nil
		}

		return fmt.Errorf("Domain %s not found in domain memberships", domain)
	}
}

func testAccCheckInstanceParameterApplyStatusInSync(dbInstance *rds.DBInstance) resource.TestCheckFunc {
	return func(s *terraform.State) error {
		for _, dbParameterGroup := range dbInstance.DBParameterGroups {
			parameterApplyStatus := aws.StringValue(dbParameterGroup.ParameterApplyStatus)
			if parameterApplyStatus != "in-sync" {
				id := aws.StringValue(dbInstance.DBInstanceIdentifier)
				parameterGroupName := aws.StringValue(dbParameterGroup.DBParameterGroupName)
				return fmt.Errorf("expected DB Instance (%s) Parameter Group (%s) apply status to be: \"in-sync\", got: %q", id, parameterGroupName, parameterApplyStatus)
			}
		}

		return nil
	}
}

func testAccCheckInstanceReplicaAttributes(source, replica *rds.DBInstance) resource.TestCheckFunc {
	return func(s *terraform.State) error {
		if replica.ReadReplicaSourceDBInstanceIdentifier != nil && *replica.ReadReplicaSourceDBInstanceIdentifier != *source.DBInstanceIdentifier {
			return fmt.Errorf("bad source identifier for replica, expected: '%s', got: '%s'", *source.DBInstanceIdentifier, *replica.ReadReplicaSourceDBInstanceIdentifier)
		}

		return nil
	}
}

func testAccCheckInstanceSnapshot(s *terraform.State) error {
	for _, rs := range s.RootModule().Resources {
		if rs.Type != "aws_db_instance" {
			continue
		}

		awsClient := acctest.Provider.Meta().(*conns.AWSClient)
		conn := awsClient.RDSConn

		log.Printf("[INFO] Trying to locate the DBInstance Final Snapshot")
		snapOutput, err := conn.DescribeDBSnapshots(
			&rds.DescribeDBSnapshotsInput{
				DBSnapshotIdentifier: aws.String(rs.Primary.Attributes["final_snapshot_identifier"]),
			})

		if err != nil {
			return err
		}

		if snapOutput == nil || len(snapOutput.DBSnapshots) == 0 {
			return fmt.Errorf("Snapshot %s not found", rs.Primary.Attributes["final_snapshot_identifier"])
		}

		// verify we have the tags copied to the snapshot
		tagsARN := aws.StringValue(snapOutput.DBSnapshots[0].DBSnapshotArn)
		listTagsOutput, err := conn.ListTagsForResource(&rds.ListTagsForResourceInput{
			ResourceName: aws.String(tagsARN),
		})
		if err != nil {
			return fmt.Errorf("Error retrieving tags for ARN (%s): %s", tagsARN, err)
		}

		if listTagsOutput.TagList == nil || len(listTagsOutput.TagList) == 0 {
			return fmt.Errorf("Tag list is nil or zero: %s", listTagsOutput.TagList)
		}

		var found bool
		for _, t := range listTagsOutput.TagList {
			if *t.Key == "Name" && *t.Value == "tf-tags-db" {
				found = true
			}
		}
		if !found {
			return fmt.Errorf("Expected to find tag Name (%s), but wasn't found. Tags: %s", "tf-tags-db", listTagsOutput.TagList)
		}
		// end tag search

		log.Printf("[INFO] Deleting the Snapshot %s", rs.Primary.Attributes["final_snapshot_identifier"])
		_, err = conn.DeleteDBSnapshot(
			&rds.DeleteDBSnapshotInput{
				DBSnapshotIdentifier: aws.String(rs.Primary.Attributes["final_snapshot_identifier"]),
			})
		if err != nil {
			return err
		}

		resp, err := conn.DescribeDBInstances(
			&rds.DescribeDBInstancesInput{
				DBInstanceIdentifier: aws.String(rs.Primary.ID),
			})

		if err != nil {
			if tfawserr.ErrMessageContains(err, rds.ErrCodeDBInstanceNotFoundFault, "") {
				continue
			}
			return err

		}

		if len(resp.DBInstances) != 0 && aws.StringValue(resp.DBInstances[0].DBInstanceIdentifier) == rs.Primary.ID {
			return fmt.Errorf("DB Instance still exists")
		}
	}

	return nil
}

func testAccCheckInstanceNoSnapshot(s *terraform.State) error {
	conn := acctest.Provider.Meta().(*conns.AWSClient).RDSConn

	for _, rs := range s.RootModule().Resources {
		if rs.Type != "aws_db_instance" {
			continue
		}

		resp, err := conn.DescribeDBInstances(
			&rds.DescribeDBInstancesInput{
				DBInstanceIdentifier: aws.String(rs.Primary.ID),
			})

		if err != nil && !tfawserr.ErrMessageContains(err, rds.ErrCodeDBInstanceNotFoundFault, "") {
			return err
		}

		if len(resp.DBInstances) != 0 && aws.StringValue(resp.DBInstances[0].DBInstanceIdentifier) == rs.Primary.ID {
			return fmt.Errorf("DB Instance still exists")
		}

		_, err = conn.DescribeDBSnapshots(
			&rds.DescribeDBSnapshotsInput{
				DBSnapshotIdentifier: aws.String(rs.Primary.Attributes["final_snapshot_identifier"]),
			})

		if err != nil && !tfawserr.ErrMessageContains(err, rds.ErrCodeDBSnapshotNotFoundFault, "") {
			return err
		}
	}

	return nil
}

func testAccCheckInstanceNotRecreated(instance1, instance2 *rds.DBInstance) resource.TestCheckFunc {
	return func(s *terraform.State) error {
		if !aws.TimeValue(instance1.InstanceCreateTime).Equal(aws.TimeValue(instance2.InstanceCreateTime)) {
			return fmt.Errorf("database instance was recreated. expected: %s, got: %s", instance1.InstanceCreateTime, instance2.InstanceCreateTime)
		}
		return nil
	}
}

func testAccCheckInstanceExists(n string, v *rds.DBInstance) resource.TestCheckFunc {
	return func(s *terraform.State) error {
		rs, ok := s.RootModule().Resources[n]
		if !ok {
			return fmt.Errorf("Not found: %s", n)
		}

		if rs.Primary.ID == "" {
			return fmt.Errorf("No DB Instance ID is set")
		}

		conn := acctest.Provider.Meta().(*conns.AWSClient).RDSConn

		output, err := tfrds.FindDBInstanceByID(conn, rs.Primary.ID)

		if err != nil {
			return err
		}

		*v = *output

		return nil
	}
}

func testAccCheckInstanceEC2ClassicDestroy(s *terraform.State) error {
	conn := acctest.ProviderEC2Classic.Meta().(*conns.AWSClient).RDSConn

	for _, rs := range s.RootModule().Resources {
		if rs.Type != "aws_db_instance" {
			continue
		}

		_, err := tfrds.FindDBInstanceByID(conn, rs.Primary.ID)

		if tfresource.NotFound(err) {
			continue
		}

		if err != nil {
			return err
		}

		return fmt.Errorf("DB Instance %s still exists", rs.Primary.ID)
	}

	return nil
}

func testAccCheckInstanceEC2ClassicExists(resourceName string, v *rds.DBInstance) resource.TestCheckFunc {
	return func(s *terraform.State) error {
		rs, ok := s.RootModule().Resources[resourceName]

		if !ok {
			return fmt.Errorf("resource (%s) state not found", resourceName)
		}

		if rs.Primary.ID == "" {
			return fmt.Errorf("resource ID not set")
		}

		conn := acctest.ProviderEC2Classic.Meta().(*conns.AWSClient).RDSConn

		output, err := tfrds.FindDBInstanceByID(conn, rs.Primary.ID)

		if err != nil {
			return err
		}

		*v = *output

		return nil
	}
}

// Reference: https://github.com/hashicorp/terraform-provider-aws/issues/8792
func TestAccRDSInstance_PerformanceInsightsEnabled_disabledToEnabled(t *testing.T) {
	var dbInstance rds.DBInstance
	rName := sdkacctest.RandomWithPrefix(acctest.ResourcePrefix)
	resourceName := "aws_db_instance.test"

	resource.ParallelTest(t, resource.TestCase{
		PreCheck:     func() { acctest.PreCheck(t); testAccRDSPerformanceInsightsDefaultVersionPreCheck(t, "mysql") },
		ErrorCheck:   acctest.ErrorCheck(t, rds.EndpointsID),
		Providers:    acctest.Providers,
		CheckDestroy: testAccCheckClusterDestroy,
		Steps: []resource.TestStep{
			{
				Config: testAccInstanceConfig_PerformanceInsightsDisabled(rName),
				Check: resource.ComposeTestCheckFunc(
					testAccCheckInstanceExists(resourceName, &dbInstance),
					resource.TestCheckResourceAttr(resourceName, "performance_insights_enabled", "false"),
				),
			},
			{
				ResourceName:      resourceName,
				ImportState:       true,
				ImportStateVerify: true,
				ImportStateVerifyIgnore: []string{
					"password",
					"skip_final_snapshot",
					"final_snapshot_identifier",
				},
			},
			{
				Config: testAccInstanceConfig_PerformanceInsightsEnabled(rName),
				Check: resource.ComposeTestCheckFunc(
					testAccCheckInstanceExists(resourceName, &dbInstance),
					resource.TestCheckResourceAttr(resourceName, "performance_insights_enabled", "true"),
				),
			},
		},
	})
}

func TestAccRDSInstance_PerformanceInsightsEnabled_enabledToDisabled(t *testing.T) {
	var dbInstance rds.DBInstance
	rName := sdkacctest.RandomWithPrefix(acctest.ResourcePrefix)
	resourceName := "aws_db_instance.test"

	resource.ParallelTest(t, resource.TestCase{
		PreCheck:     func() { acctest.PreCheck(t); testAccRDSPerformanceInsightsDefaultVersionPreCheck(t, "mysql") },
		ErrorCheck:   acctest.ErrorCheck(t, rds.EndpointsID),
		Providers:    acctest.Providers,
		CheckDestroy: testAccCheckClusterDestroy,
		Steps: []resource.TestStep{
			{
				Config: testAccInstanceConfig_PerformanceInsightsEnabled(rName),
				Check: resource.ComposeTestCheckFunc(
					testAccCheckInstanceExists(resourceName, &dbInstance),
					resource.TestCheckResourceAttr(resourceName, "performance_insights_enabled", "true"),
				),
			},
			{
				ResourceName:      resourceName,
				ImportState:       true,
				ImportStateVerify: true,
				ImportStateVerifyIgnore: []string{
					"password",
					"skip_final_snapshot",
					"final_snapshot_identifier",
				},
			},
			{
				Config: testAccInstanceConfig_PerformanceInsightsDisabled(rName),
				Check: resource.ComposeTestCheckFunc(
					testAccCheckInstanceExists(resourceName, &dbInstance),
					resource.TestCheckResourceAttr(resourceName, "performance_insights_enabled", "false"),
				),
			},
		},
	})
}

func TestAccRDSInstance_performanceInsightsKMSKeyID(t *testing.T) {
	var dbInstance rds.DBInstance
	rName := sdkacctest.RandomWithPrefix(acctest.ResourcePrefix)
	kmsKeyResourceName := "aws_kms_key.test"
	resourceName := "aws_db_instance.test"

	resource.ParallelTest(t, resource.TestCase{
		PreCheck:     func() { acctest.PreCheck(t); testAccRDSPerformanceInsightsDefaultVersionPreCheck(t, "mysql") },
		ErrorCheck:   acctest.ErrorCheck(t, rds.EndpointsID),
		Providers:    acctest.Providers,
		CheckDestroy: testAccCheckClusterDestroy,
		Steps: []resource.TestStep{
			{
				Config: testAccInstanceConfig_PerformanceInsightsKMSKeyID(rName),
				Check: resource.ComposeTestCheckFunc(
					testAccCheckInstanceExists(resourceName, &dbInstance),
					resource.TestCheckResourceAttr(resourceName, "performance_insights_enabled", "true"),
					resource.TestCheckResourceAttrPair(resourceName, "performance_insights_kms_key_id", kmsKeyResourceName, "arn"),
				),
			},
			{
				ResourceName:      resourceName,
				ImportState:       true,
				ImportStateVerify: true,
				ImportStateVerifyIgnore: []string{
					"password",
					"skip_final_snapshot",
					"final_snapshot_identifier",
				},
			},
			{
				Config: testAccInstanceConfig_PerformanceInsightsKMSKeyIdDisabled(rName),
				Check: resource.ComposeTestCheckFunc(
					testAccCheckInstanceExists(resourceName, &dbInstance),
					resource.TestCheckResourceAttr(resourceName, "performance_insights_enabled", "false"),
					resource.TestCheckResourceAttrPair(resourceName, "performance_insights_kms_key_id", kmsKeyResourceName, "arn"),
				),
			},
			{
				Config: testAccInstanceConfig_PerformanceInsightsKMSKeyID(rName),
				Check: resource.ComposeTestCheckFunc(
					testAccCheckInstanceExists(resourceName, &dbInstance),
					resource.TestCheckResourceAttr(resourceName, "performance_insights_enabled", "true"),
					resource.TestCheckResourceAttrPair(resourceName, "performance_insights_kms_key_id", kmsKeyResourceName, "arn"),
				),
			},
		},
	})
}

func TestAccRDSInstance_performanceInsightsRetentionPeriod(t *testing.T) {
	var dbInstance rds.DBInstance
	rName := sdkacctest.RandomWithPrefix(acctest.ResourcePrefix)
	resourceName := "aws_db_instance.test"

	resource.ParallelTest(t, resource.TestCase{
		PreCheck:     func() { acctest.PreCheck(t); testAccRDSPerformanceInsightsDefaultVersionPreCheck(t, "mysql") },
		ErrorCheck:   acctest.ErrorCheck(t, rds.EndpointsID),
		Providers:    acctest.Providers,
		CheckDestroy: testAccCheckClusterDestroy,
		Steps: []resource.TestStep{
			{
				Config: testAccInstanceConfig_PerformanceInsightsRetentionPeriod(rName, 731),
				Check: resource.ComposeTestCheckFunc(
					testAccCheckInstanceExists(resourceName, &dbInstance),
					resource.TestCheckResourceAttr(resourceName, "performance_insights_enabled", "true"),
					resource.TestCheckResourceAttr(resourceName, "performance_insights_retention_period", "731"),
				),
			},
			{
				ResourceName:      resourceName,
				ImportState:       true,
				ImportStateVerify: true,
				ImportStateVerifyIgnore: []string{
					"password",
					"skip_final_snapshot",
					"final_snapshot_identifier",
				},
			},
			{
				Config: testAccInstanceConfig_PerformanceInsightsRetentionPeriod(rName, 7),
				Check: resource.ComposeTestCheckFunc(
					testAccCheckInstanceExists(resourceName, &dbInstance),
					resource.TestCheckResourceAttr(resourceName, "performance_insights_enabled", "true"),
					resource.TestCheckResourceAttr(resourceName, "performance_insights_retention_period", "7"),
				),
			},
		},
	})
}

func TestAccRDSInstance_ReplicateSourceDB_performanceInsightsEnabled(t *testing.T) {
	var dbInstance, sourceDbInstance rds.DBInstance

	rName := sdkacctest.RandomWithPrefix(acctest.ResourcePrefix)
	kmsKeyResourceName := "aws_kms_key.test"
	sourceResourceName := "aws_db_instance.source"
	resourceName := "aws_db_instance.test"

	resource.ParallelTest(t, resource.TestCase{
		PreCheck:     func() { acctest.PreCheck(t); testAccRDSPerformanceInsightsDefaultVersionPreCheck(t, "mysql") },
		ErrorCheck:   acctest.ErrorCheck(t, rds.EndpointsID),
		Providers:    acctest.Providers,
		CheckDestroy: testAccCheckInstanceDestroy,
		Steps: []resource.TestStep{
			{
				Config: testAccInstanceConfig_ReplicateSourceDB_PerformanceInsightsEnabled(rName),
				Check: resource.ComposeTestCheckFunc(
					testAccCheckInstanceExists(sourceResourceName, &sourceDbInstance),
					testAccCheckInstanceExists(resourceName, &dbInstance),
					testAccCheckInstanceReplicaAttributes(&sourceDbInstance, &dbInstance),
					resource.TestCheckResourceAttr(resourceName, "performance_insights_enabled", "true"),
					resource.TestCheckResourceAttrPair(resourceName, "performance_insights_kms_key_id", kmsKeyResourceName, "arn"),
					resource.TestCheckResourceAttr(resourceName, "performance_insights_retention_period", "7"),
				),
			},
		},
	})
}

func TestAccRDSInstance_SnapshotIdentifier_performanceInsightsEnabled(t *testing.T) {
	var dbInstance, sourceDbInstance rds.DBInstance
	var dbSnapshot rds.DBSnapshot

	rName := sdkacctest.RandomWithPrefix(acctest.ResourcePrefix)
	kmsKeyResourceName := "aws_kms_key.test"
	sourceDbResourceName := "aws_db_instance.source"
	snapshotResourceName := "aws_db_snapshot.test"
	resourceName := "aws_db_instance.test"

	resource.ParallelTest(t, resource.TestCase{
		PreCheck:     func() { acctest.PreCheck(t); testAccRDSPerformanceInsightsDefaultVersionPreCheck(t, "mysql") },
		ErrorCheck:   acctest.ErrorCheck(t, rds.EndpointsID),
		Providers:    acctest.Providers,
		CheckDestroy: testAccCheckInstanceDestroy,
		Steps: []resource.TestStep{
			{
				Config: testAccInstanceConfig_SnapshotIdentifier_PerformanceInsightsEnabled(rName),
				Check: resource.ComposeTestCheckFunc(
					testAccCheckInstanceExists(sourceDbResourceName, &sourceDbInstance),
					testAccCheckDbSnapshotExists(snapshotResourceName, &dbSnapshot),
					testAccCheckInstanceExists(resourceName, &dbInstance),
					resource.TestCheckResourceAttr(resourceName, "performance_insights_enabled", "true"),
					resource.TestCheckResourceAttrPair(resourceName, "performance_insights_kms_key_id", kmsKeyResourceName, "arn"),
					resource.TestCheckResourceAttr(resourceName, "performance_insights_retention_period", "7"),
				),
			},
		},
	})
}

func TestAccRDSInstance_caCertificateIdentifier(t *testing.T) {
	var dbInstance rds.DBInstance

	resourceName := "aws_db_instance.bar"
	dataSourceName := "data.aws_rds_certificate.latest"

	resource.ParallelTest(t, resource.TestCase{
		PreCheck:     func() { acctest.PreCheck(t) },
		ErrorCheck:   acctest.ErrorCheck(t, rds.EndpointsID),
		Providers:    acctest.Providers,
		CheckDestroy: testAccCheckInstanceDestroy,
		Steps: []resource.TestStep{
			{
				Config: testAccInstanceConfig_WithCACertificateIdentifier(),
				Check: resource.ComposeTestCheckFunc(
					testAccCheckInstanceExists(resourceName, &dbInstance),
					resource.TestCheckResourceAttrPair(resourceName, "ca_cert_identifier", dataSourceName, "id"),
				),
			},
		},
	})
}

func TestAccRDSInstance_RestoreToPointInTime_sourceIdentifier(t *testing.T) {
	var dbInstance, sourceDbInstance rds.DBInstance
	sourceName := "aws_db_instance.test"
	resourceName := "aws_db_instance.restore"

	resource.ParallelTest(t, resource.TestCase{
		PreCheck:     func() { acctest.PreCheck(t) },
		ErrorCheck:   acctest.ErrorCheck(t, rds.EndpointsID),
		Providers:    acctest.Providers,
		CheckDestroy: testAccCheckInstanceDestroy,
		Steps: []resource.TestStep{
			{
				Config: testAccInstanceConfig_RestoreToPointInTime_SourceIdentifier(),
				Check: resource.ComposeTestCheckFunc(
					testAccCheckInstanceExists(sourceName, &sourceDbInstance),
					testAccCheckInstanceExists(resourceName, &dbInstance),
				),
			},
			{
				ResourceName:      resourceName,
				ImportState:       true,
				ImportStateVerify: true,
				ImportStateVerifyIgnore: []string{
					"apply_immediately",
					"delete_automated_backups",
					"final_snapshot_identifier",
					"latest_restorable_time", // dynamic value of a DBInstance
					"password",
					"restore_to_point_in_time",
					"skip_final_snapshot",
				},
			},
		},
	})
}

func TestAccRDSInstance_RestoreToPointInTime_sourceResourceID(t *testing.T) {
	var dbInstance, sourceDbInstance rds.DBInstance
	sourceName := "aws_db_instance.test"
	resourceName := "aws_db_instance.restore"

	resource.ParallelTest(t, resource.TestCase{
		PreCheck:     func() { acctest.PreCheck(t) },
		ErrorCheck:   acctest.ErrorCheck(t, rds.EndpointsID),
		Providers:    acctest.Providers,
		CheckDestroy: testAccCheckInstanceDestroy,
		Steps: []resource.TestStep{
			{
				Config: testAccInstanceConfig_RestoreToPointInTime_SourceResourceID(),
				Check: resource.ComposeTestCheckFunc(
					testAccCheckInstanceExists(sourceName, &sourceDbInstance),
					testAccCheckInstanceExists(resourceName, &dbInstance),
				),
			},
			{
				ResourceName:      resourceName,
				ImportState:       true,
				ImportStateVerify: true,
				ImportStateVerifyIgnore: []string{
					"apply_immediately",
					"delete_automated_backups",
					"final_snapshot_identifier",
					"latest_restorable_time", // dynamic value of a DBInstance
					"password",
					"restore_to_point_in_time",
					"skip_final_snapshot",
				},
			},
		},
	})
}

func TestAccRDSInstance_NationalCharacterSet_oracle(t *testing.T) {
	var dbInstance rds.DBInstance

	rName := sdkacctest.RandomWithPrefix(acctest.ResourcePrefix)
	resourceName := "aws_db_instance.test"

	resource.ParallelTest(t, resource.TestCase{
		PreCheck:     func() { acctest.PreCheck(t) },
		ErrorCheck:   acctest.ErrorCheck(t, rds.EndpointsID),
		Providers:    acctest.Providers,
		CheckDestroy: testAccCheckInstanceDestroy,
		Steps: []resource.TestStep{
			{
				Config: testAccInstanceConfig_NationalCharacterSet_Oracle(rName),
				Check: resource.ComposeTestCheckFunc(
					testAccCheckInstanceExists(resourceName, &dbInstance),
					resource.TestCheckResourceAttr(resourceName, "nchar_character_set_name", "UTF8"),
				),
			},
			{
				ResourceName:      resourceName,
				ImportState:       true,
				ImportStateVerify: true,
				ImportStateVerifyIgnore: []string{
					"apply_immediately",
					"final_snapshot_identifier",
					"password",
					"skip_final_snapshot",
					"delete_automated_backups",
				},
			},
		},
	})
}

func TestAccRDSInstance_NoNationalCharacterSet_oracle(t *testing.T) {
	var dbInstance rds.DBInstance

	rName := sdkacctest.RandomWithPrefix(acctest.ResourcePrefix)
	resourceName := "aws_db_instance.test"

	resource.ParallelTest(t, resource.TestCase{
		PreCheck:     func() { acctest.PreCheck(t) },
		ErrorCheck:   acctest.ErrorCheck(t, rds.EndpointsID),
		Providers:    acctest.Providers,
		CheckDestroy: testAccCheckInstanceDestroy,
		Steps: []resource.TestStep{
			{
				Config: testAccInstanceConfig_NoNationalCharacterSet_Oracle(rName),
				Check: resource.ComposeTestCheckFunc(
					testAccCheckInstanceExists(resourceName, &dbInstance),
					resource.TestCheckResourceAttr(resourceName, "nchar_character_set_name", "AL16UTF16"),
				),
			},
			{
				ResourceName:      resourceName,
				ImportState:       true,
				ImportStateVerify: true,
				ImportStateVerifyIgnore: []string{
					"apply_immediately",
					"final_snapshot_identifier",
					"password",
					"skip_final_snapshot",
					"delete_automated_backups",
				},
			},
		},
	})
}

func TestAccRDSInstance_coIPEnabled(t *testing.T) {
	var v rds.DBInstance
	rName := sdkacctest.RandomWithPrefix(acctest.ResourcePrefix)
	resourceName := "aws_db_instance.test"

	resource.ParallelTest(t, resource.TestCase{
		PreCheck:     func() { acctest.PreCheck(t); acctest.PreCheckOutpostsOutposts(t) },
		ErrorCheck:   acctest.ErrorCheck(t, rds.EndpointsID),
		Providers:    acctest.Providers,
		CheckDestroy: testAccCheckInstanceDestroy,
		Steps: []resource.TestStep{
			{
				Config: testAccInstanceConfig_Outpost_CoIPEnabled(rName, true, 0),
				Check: resource.ComposeTestCheckFunc(
					testAccCheckInstanceExists(resourceName, &v),
					testAccCheckInstanceAttributes(&v),
					resource.TestCheckResourceAttr(
						resourceName, "customer_owned_ip_enabled", "true"),
				),
			},
		},
	})
}

func TestAccRDSInstance_CoIPEnabled_disabledToEnabled(t *testing.T) {
	var dbInstance rds.DBInstance
	rName := sdkacctest.RandomWithPrefix(acctest.ResourcePrefix)
	resourceName := "aws_db_instance.test"

	resource.ParallelTest(t, resource.TestCase{
		PreCheck:     func() { acctest.PreCheck(t); acctest.PreCheckOutpostsOutposts(t) },
		ErrorCheck:   acctest.ErrorCheck(t, rds.EndpointsID),
		Providers:    acctest.Providers,
		CheckDestroy: testAccCheckInstanceDestroy,
		Steps: []resource.TestStep{
			{
				Config: testAccInstanceConfig_Outpost_CoIPEnabled(rName, false, 0),
				Check: resource.ComposeTestCheckFunc(
					testAccCheckInstanceExists(resourceName, &dbInstance),
					resource.TestCheckResourceAttr(resourceName, "customer_owned_ip_enabled", "false"),
				),
			},
			{
				ResourceName:      resourceName,
				ImportState:       true,
				ImportStateVerify: true,
				ImportStateVerifyIgnore: []string{
					"password",
					"skip_final_snapshot",
					"final_snapshot_identifier",
				},
			},
			{
				Config: testAccInstanceConfig_Outpost_CoIPEnabled(rName, true, 0),
				Check: resource.ComposeTestCheckFunc(
					testAccCheckInstanceExists(resourceName, &dbInstance),
					resource.TestCheckResourceAttr(resourceName, "customer_owned_ip_enabled", "true"),
				),
			},
		},
	})
}

func TestAccRDSInstance_CoIPEnabled_enabledToDisabled(t *testing.T) {
	var dbInstance rds.DBInstance
	rName := sdkacctest.RandomWithPrefix(acctest.ResourcePrefix)
	resourceName := "aws_db_instance.test"

	resource.ParallelTest(t, resource.TestCase{
		PreCheck:     func() { acctest.PreCheck(t); acctest.PreCheckOutpostsOutposts(t) },
		ErrorCheck:   acctest.ErrorCheck(t, rds.EndpointsID),
		Providers:    acctest.Providers,
		CheckDestroy: testAccCheckInstanceDestroy,
		Steps: []resource.TestStep{
			{
				Config: testAccInstanceConfig_Outpost_CoIPEnabled(rName, true, 0),
				Check: resource.ComposeTestCheckFunc(
					testAccCheckInstanceExists(resourceName, &dbInstance),
					resource.TestCheckResourceAttr(resourceName, "customer_owned_ip_enabled", "true"),
				),
			},
			{
				ResourceName:      resourceName,
				ImportState:       true,
				ImportStateVerify: true,
				ImportStateVerifyIgnore: []string{
					"password",
					"skip_final_snapshot",
					"final_snapshot_identifier",
				},
			},
			{
				Config: testAccInstanceConfig_Outpost_CoIPEnabled(rName, false, 0),
				Check: resource.ComposeTestCheckFunc(
					testAccCheckInstanceExists(resourceName, &dbInstance),
					resource.TestCheckResourceAttr(resourceName, "customer_owned_ip_enabled", "false"),
				),
			},
		},
	})
}

func TestAccRDSInstance_CoIPEnabled_restoreToPointInTime(t *testing.T) {
	var dbInstance, sourceDbInstance rds.DBInstance
	rName := sdkacctest.RandomWithPrefix(acctest.ResourcePrefix)
	sourceName := "aws_db_instance.test"
	resourceName := "aws_db_instance.restore"

	resource.ParallelTest(t, resource.TestCase{
		PreCheck:     func() { acctest.PreCheck(t); acctest.PreCheckOutpostsOutposts(t) },
		ErrorCheck:   acctest.ErrorCheck(t, rds.EndpointsID),
		Providers:    acctest.Providers,
		CheckDestroy: testAccCheckInstanceDestroy,
		Steps: []resource.TestStep{
			{
				Config: testAccInstanceConfig_CoIPEnabled_RestorePointInTime(rName, false, true),
				Check: resource.ComposeTestCheckFunc(
					testAccCheckInstanceExists(sourceName, &sourceDbInstance),
					testAccCheckInstanceExists(resourceName, &dbInstance),
					resource.TestCheckResourceAttr(resourceName, "customer_owned_ip_enabled", "true"),
				),
			},
			{
				ResourceName:      resourceName,
				ImportState:       true,
				ImportStateVerify: true,
				ImportStateVerifyIgnore: []string{
					"apply_immediately",
					"delete_automated_backups",
					"final_snapshot_identifier",
					"latest_restorable_time", // dynamic value of a DBInstance
					"password",
					"restore_to_point_in_time",
					"skip_final_snapshot",
				},
			},
		},
	})
}

func TestAccRDSInstance_CoIPEnabled_snapshotIdentifier(t *testing.T) {
	var dbInstance, sourceDbInstance rds.DBInstance
	var dbSnapshot rds.DBSnapshot

	rName := sdkacctest.RandomWithPrefix(acctest.ResourcePrefix)
	sourceDbResourceName := "aws_db_instance.test"
	snapshotResourceName := "aws_db_snapshot.test"
	resourceName := "aws_db_instance.restore"

	resource.ParallelTest(t, resource.TestCase{
		PreCheck:     func() { acctest.PreCheck(t); acctest.PreCheckOutpostsOutposts(t) },
		ErrorCheck:   acctest.ErrorCheck(t, rds.EndpointsID),
		Providers:    acctest.Providers,
		CheckDestroy: testAccCheckInstanceDestroy,
		Steps: []resource.TestStep{
			{
				Config: testAccInstanceConfig_CoIPEnabled_SnapshotIdentifier(rName, false, true),
				Check: resource.ComposeTestCheckFunc(
					testAccCheckInstanceExists(sourceDbResourceName, &sourceDbInstance),
					testAccCheckDbSnapshotExists(snapshotResourceName, &dbSnapshot),
					testAccCheckInstanceExists(resourceName, &dbInstance),
					resource.TestCheckResourceAttr(resourceName, "customer_owned_ip_enabled", "true"),
				),
			},
		},
	})
}

func TestAccRDSInstance_license(t *testing.T) {
	var dbInstance1 rds.DBInstance
	rName := sdkacctest.RandomWithPrefix(acctest.ResourcePrefix)
	resourceName := "aws_db_instance.test"

	resource.ParallelTest(t, resource.TestCase{
		PreCheck:     func() { acctest.PreCheck(t) },
		ErrorCheck:   acctest.ErrorCheck(t, rds.EndpointsID),
		Providers:    acctest.Providers,
		CheckDestroy: testAccCheckInstanceDestroy,
		Steps: []resource.TestStep{
			{
				Config: testAccInstanceConfig_license(rName, "license-included"),
				Check: resource.ComposeTestCheckFunc(
					testAccCheckInstanceExists(resourceName, &dbInstance1),
					resource.TestCheckResourceAttr(resourceName, "license_model", "license-included"),
				),
			},
			{
				ResourceName:      resourceName,
				ImportState:       true,
				ImportStateVerify: true,
				ImportStateVerifyIgnore: []string{
					"apply_immediately",
					"final_snapshot_identifier",
					"password",
					"skip_final_snapshot",
					"delete_automated_backups",
				},
			},
			{
				Config: testAccInstanceConfig_license(rName, "bring-your-own-license"),
				Check: resource.ComposeTestCheckFunc(
					testAccCheckInstanceExists(resourceName, &dbInstance1),
					resource.TestCheckResourceAttr(resourceName, "license_model", "bring-your-own-license"),
				),
			},
		},
	})
}

func testAccInstanceConfig_orderableClass(engine, version, license string) string {
	return fmt.Sprintf(`
data "aws_rds_orderable_db_instance" "test" {
  engine         = %[1]q
  engine_version = %[2]q
  license_model  = %[3]q
  storage_type   = "standard"

  preferred_instance_classes = ["db.t3.micro", "db.t2.micro", "db.t2.medium"]
}
`, engine, version, license)
}

func testAccInstanceConfig_orderableClass_SQLServerEx(engine, version, license string) string {
	return fmt.Sprintf(`
data "aws_rds_orderable_db_instance" "test" {
  engine         = %[1]q
  engine_version = %[2]q
  license_model  = %[3]q
  storage_type   = "standard"

  preferred_instance_classes = ["db.t2.small", "db.t3.small"]
}
`, engine, version, license)
}

func testAccInstanceConfig_orderableClassMySQL() string {
	return testAccInstanceConfig_orderableClass("mysql", "8.0.23", "general-public-license")
}

func testAccInstanceConfig_orderableClassMariadb() string {
	return testAccInstanceConfig_orderableClass("mariadb", "10.5.12", "general-public-license")
}

func testAccInstanceConfig_orderableClassSQLServerEx() string {
	return testAccInstanceConfig_orderableClass_SQLServerEx("sqlserver-ex", "15.00.4073.23.v1", "license-included")
}

const testAccInstanceConfig_orderableClassSQLServerSe = `
data "aws_rds_orderable_db_instance" "test" {
  engine         = "sqlserver-se"
  engine_version = "15.00.4073.23.v1"
  license_model  = "license-included"
  storage_type   = "standard"

  preferred_instance_classes = ["db.m5.large", "db.m4.large", "db.r4.large"]
}
`

func testAccInstanceBasicConfig(rName string) string {
	return acctest.ConfigCompose(
		testAccInstanceConfig_orderableClassMySQL(),
		fmt.Sprintf(`
resource "aws_db_instance" "test" {
  identifier              = %[1]q
  allocated_storage       = 10
  backup_retention_period = 0
  engine                  = data.aws_rds_orderable_db_instance.test.engine
  engine_version          = data.aws_rds_orderable_db_instance.test.engine_version
  instance_class          = data.aws_rds_orderable_db_instance.test.instance_class
<<<<<<< HEAD
  name                    = "baz"
  parameter_group_name    = "default.mysql8.0"
=======
  db_name                 = "baz"
  parameter_group_name    = "default.mysql5.6"
>>>>>>> 04348cd7
  password                = "barbarbarbar"
  skip_final_snapshot     = true
  username                = "test"

  # Maintenance Window is stored in lower case in the API, though not strictly
  # documented. Terraform will downcase this to match (as opposed to throw a
  # validation error).
  maintenance_window = "Fri:09:00-Fri:09:30"
}
`, rName))
}

func testAccInstanceNameDeprecatedBasicConfig(rName string) string {
	return acctest.ConfigCompose(
		testAccInstanceConfig_orderableClassMySQL(),
		fmt.Sprintf(`
resource "aws_db_instance" "test" {
  identifier              = %[1]q
  allocated_storage       = 10
  backup_retention_period = 0
  engine                  = data.aws_rds_orderable_db_instance.test.engine
  engine_version          = data.aws_rds_orderable_db_instance.test.engine_version
  instance_class          = data.aws_rds_orderable_db_instance.test.instance_class
  name                    = "baz" # deprecated
  parameter_group_name    = "default.mysql5.6"
  password                = "barbarbarbar"
  skip_final_snapshot     = true
  username                = "test"

  # Maintenance Window is stored in lower case in the API, though not strictly
  # documented. Terraform will downcase this to match (as opposed to throw a
  # validation error).
  maintenance_window = "Fri:09:00-Fri:09:30"
}
`, rName))
}

func testAccInstanceConfig_MajorVersionOnly(engine, engineVersion string) string {
	return acctest.ConfigCompose(
		testAccInstanceConfig_orderableClassMySQL(),
		fmt.Sprintf(`
resource "aws_db_instance" "test" {
  allocated_storage       = 10
  backup_retention_period = 0
  engine                  = data.aws_rds_orderable_db_instance.test.engine
  engine_version          = %[1]q
  instance_class          = data.aws_rds_orderable_db_instance.test.instance_class
  name                    = "baz"
  parameter_group_name    = "default.%[2]s%[1]s"
  password                = "barbarbarbar"
  skip_final_snapshot     = true
  username                = "foo"

  # Maintenance Window is stored in lower case in the API, though not strictly
  # documented. Terraform will downcase this to match (as opposed to throw a
  # validation error).
  maintenance_window = "Fri:09:00-Fri:09:30"
}
`, engineVersion, engine))
}

func testAccInstanceConfig_namePrefix(identifierPrefix string) string {
	return acctest.ConfigCompose(
		testAccInstanceConfig_orderableClassMySQL(),
		fmt.Sprintf(`
resource "aws_db_instance" "test" {
  identifier_prefix   = %[1]q
  allocated_storage   = 10
  engine              = data.aws_rds_orderable_db_instance.test.engine
  instance_class      = data.aws_rds_orderable_db_instance.test.instance_class
  password            = "password"
  publicly_accessible = true
  skip_final_snapshot = true
  username            = "root"
}
`, identifierPrefix))
}

func testAccInstanceConfig_nameGenerated() string {
	return acctest.ConfigCompose(
		testAccInstanceConfig_orderableClassMySQL(), `
resource "aws_db_instance" "test" {
  allocated_storage   = 10
  engine              = data.aws_rds_orderable_db_instance.test.engine
  instance_class      = data.aws_rds_orderable_db_instance.test.instance_class
  password            = "password"
  publicly_accessible = true
  skip_final_snapshot = true
  username            = "root"
}
`)
}

func testAccInstanceConfig_KMSKeyID(rInt int) string {
	return fmt.Sprintf(`
resource "aws_kms_key" "foo" {
  description = "Terraform acc test %d"

  policy = <<POLICY
{
  "Version": "2012-10-17",
  "Id": "kms-tf-1",
  "Statement": [
    {
      "Sid": "Enable IAM User Permissions",
      "Effect": "Allow",
      "Principal": {
        "AWS": "*"
      },
      "Action": "kms:*",
      "Resource": "*"
    }
  ]
}
POLICY
}

data "aws_rds_engine_version" "default" {
  engine = "mysql"
}

data "aws_rds_orderable_db_instance" "test" {
  engine                     = data.aws_rds_engine_version.default.engine
  engine_version             = data.aws_rds_engine_version.default.version
  license_model              = "general-public-license"
  storage_type               = "standard"
  preferred_instance_classes = ["db.t3.small", "db.t2.small", "db.t2.medium"]

  supports_storage_encryption = true
}

resource "aws_db_instance" "bar" {
  allocated_storage       = 10
  backup_retention_period = 0
  engine                  = data.aws_rds_engine_version.default.engine
  engine_version          = data.aws_rds_engine_version.default.version
  instance_class          = data.aws_rds_orderable_db_instance.test.instance_class
  kms_key_id              = aws_kms_key.foo.arn
  name                    = "baz"
  parameter_group_name    = "default.${data.aws_rds_engine_version.default.parameter_group_family}"
  password                = "barbarbarbar"
  skip_final_snapshot     = true
  storage_encrypted       = true
  username                = "foo"

  # Maintenance Window is stored in lower case in the API, though not strictly
  # documented. Terraform will downcase this to match (as opposed to throw a
  # validation error).
  maintenance_window = "Fri:09:00-Fri:09:30"
}
`, rInt)
}

func testAccInstanceConfig_WithCACertificateIdentifier() string {
	return acctest.ConfigCompose(testAccInstanceConfig_orderableClassMySQL(), `
data "aws_rds_certificate" "latest" {
  latest_valid_till = true
}

resource "aws_db_instance" "bar" {
  allocated_storage   = 10
  apply_immediately   = true
  ca_cert_identifier  = data.aws_rds_certificate.latest.id
  engine              = data.aws_rds_orderable_db_instance.test.engine
  instance_class      = data.aws_rds_orderable_db_instance.test.instance_class
  name                = "baz"
  password            = "barbarbarbar"
  skip_final_snapshot = true
  username            = "foo"
}
`)
}

func testAccInstanceConfig_WithOptionGroup(rName string) string {
	return acctest.ConfigCompose(testAccInstanceConfig_orderableClassMySQL(), fmt.Sprintf(`
resource "aws_db_option_group" "test" {
  engine_name              = data.aws_rds_orderable_db_instance.test.engine
  major_engine_version     = "5.6"
  name                     = %[1]q
  option_group_description = "Test option group for terraform"
}

resource "aws_db_instance" "bar" {
  allocated_storage   = 10
  engine              = aws_db_option_group.test.engine_name
  engine_version      = aws_db_option_group.test.major_engine_version
  identifier          = %[1]q
  instance_class      = data.aws_rds_orderable_db_instance.test.instance_class
  name                = "baz"
  option_group_name   = aws_db_option_group.test.name
  password            = "barbarbarbar"
  skip_final_snapshot = true
  username            = "foo"
}
`, rName))
}

func testAccInstanceConfig_IAMAuth(n int) string {
	return fmt.Sprintf(`
data "aws_rds_engine_version" "default" {
  engine = "mysql"
}

data "aws_rds_orderable_db_instance" "test" {
  engine                     = data.aws_rds_engine_version.default.engine
  engine_version             = data.aws_rds_engine_version.default.version
  license_model              = "general-public-license"
  storage_type               = "standard"
  preferred_instance_classes = ["db.t3.small", "db.t2.small", "db.t2.medium"]

  supports_iam_database_authentication = true
}

resource "aws_db_instance" "bar" {
  identifier                          = "foobarbaz-test-terraform-%d"
  allocated_storage                   = 10
  engine                              = data.aws_rds_engine_version.default.engine
  engine_version                      = data.aws_rds_engine_version.default.version
  instance_class                      = data.aws_rds_orderable_db_instance.test.instance_class
  name                                = "baz"
  password                            = "barbarbarbar"
  username                            = "foo"
  backup_retention_period             = 0
  skip_final_snapshot                 = true
  parameter_group_name                = "default.${data.aws_rds_engine_version.default.parameter_group_family}"
  iam_database_authentication_enabled = true
}
`, n)
}

func testAccInstanceConfig_FinalSnapshotIdentifier_SkipFinalSnapshot() string {
	return acctest.ConfigCompose(testAccInstanceConfig_orderableClassMySQL(), fmt.Sprintf(`
resource "aws_db_instance" "snapshot" {
  identifier = "tf-acc-test-%[1]d"

  allocated_storage       = 5
  engine                  = data.aws_rds_orderable_db_instance.test.engine
  engine_version          = data.aws_rds_orderable_db_instance.test.engine_version
  instance_class          = data.aws_rds_orderable_db_instance.test.instance_class
  name                    = "baz"
  password                = "barbarbarbar"
  username                = "foo"
  backup_retention_period = 1

  publicly_accessible = true

  parameter_group_name = "default.mysql8.0"

  skip_final_snapshot       = true
  final_snapshot_identifier = "tf-acc-test-%[1]d"
}
`, sdkacctest.RandInt()))
}

func testAccInstanceConfig_S3Import_Base(rName, bucketPrefix string) string {
	return acctest.ConfigCompose(
		acctest.ConfigVpcWithSubnets(2),
		fmt.Sprintf(`
resource "aws_s3_bucket" "xtrabackup" {
  bucket = %[1]q
}

resource "aws_s3_object" "xtrabackup_db" {
  bucket = aws_s3_bucket.xtrabackup.id
  key    = "%[2]s/mysql-5-6-xtrabackup.tar.gz"
  source = "./testdata/mysql-5-6-xtrabackup.tar.gz"
  etag   = filemd5("./testdata/mysql-5-6-xtrabackup.tar.gz")
}

data "aws_partition" "current" {}

resource "aws_iam_role" "rds_s3_access_role" {
  name = "%[1]s-role"

  assume_role_policy = <<EOF
{
  "Version": "2012-10-17",
  "Statement": [
    {
      "Sid": "",
      "Effect": "Allow",
      "Principal": {
        "Service": "rds.${data.aws_partition.current.dns_suffix}"
      },
      "Action": "sts:AssumeRole"
    }
  ]
}
EOF
}

resource "aws_iam_policy" "test" {
  name = "%[1]s-policy"

  policy = <<POLICY
{
  "Version": "2012-10-17",
  "Statement": [
    {
      "Effect": "Allow",
      "Action": [
        "s3:*"
      ],
      "Resource": [
        "${aws_s3_bucket.xtrabackup.arn}",
        "${aws_s3_bucket.xtrabackup.arn}/*"
      ]
    }
  ]
}
POLICY
}

resource "aws_iam_policy_attachment" "test-attach" {
  name = "%[1]s-policy-attachment"

  roles = [
    aws_iam_role.rds_s3_access_role.name,
  ]

  policy_arn = aws_iam_policy.test.arn
}

resource "aws_db_subnet_group" "foo" {
  name       = %[1]q
  subnet_ids = aws_subnet.test[*].id

  tags = {
    Name = "tf-dbsubnet-group-test"
  }
}

data "aws_rds_orderable_db_instance" "test" {
  engine         = "mysql"
  engine_version = "5.6.41"
  license_model  = "general-public-license"
  storage_type   = "standard"

  # instance class db.t2.micro is not supported for restoring from S3
  preferred_instance_classes = ["db.t3.small", "db.t2.small", "db.t2.medium"]
}
`, rName, bucketPrefix))
}

func testAccInstanceConfig_S3Import_basic(bucketName, bucketPrefix, uniqueId string) string {
	return acctest.ConfigCompose(
		testAccInstanceConfig_S3Import_Base(bucketName, bucketPrefix),
		fmt.Sprintf(`
resource "aws_db_instance" "test" {
  identifier = "%[1]s-db"

  allocated_storage          = 5
  engine                     = data.aws_rds_orderable_db_instance.test.engine
  engine_version             = "5.6"
  auto_minor_version_upgrade = true
  instance_class             = data.aws_rds_orderable_db_instance.test.instance_class
  db_name                    = "baz"
  password                   = "barbarbarbar"
  publicly_accessible        = false
  username                   = "foo"
  backup_retention_period    = 0

  parameter_group_name = "default.mysql5.6"
  skip_final_snapshot  = true
  multi_az             = false
  db_subnet_group_name = aws_db_subnet_group.foo.id

  s3_import {
    source_engine         = data.aws_rds_orderable_db_instance.test.engine
    source_engine_version = "5.6"

    bucket_name    = aws_s3_bucket.xtrabackup.bucket
    bucket_prefix  = %[2]q
    ingestion_role = aws_iam_role.rds_s3_access_role.arn
  }
}
`, uniqueId, bucketPrefix))
}

func testAccInstanceConfig_S3Import_NameDeprecated_basic(bucketName, bucketPrefix, uniqueId string) string {
	return acctest.ConfigCompose(
		testAccInstanceConfig_S3Import_Base(bucketName, bucketPrefix),
		fmt.Sprintf(`
resource "aws_db_instance" "test" {
  identifier = "%[1]s-db"

  allocated_storage          = 5
  engine                     = data.aws_rds_orderable_db_instance.test.engine
  engine_version             = "5.6"
  auto_minor_version_upgrade = true
  instance_class             = data.aws_rds_orderable_db_instance.test.instance_class
  name                       = "baz" # deprecated
  password                   = "barbarbarbar"
  publicly_accessible        = false
  username                   = "foo"
  backup_retention_period    = 0

  parameter_group_name = "default.mysql5.6"
  skip_final_snapshot  = true
  multi_az             = false
  db_subnet_group_name = aws_db_subnet_group.foo.id

  s3_import {
    source_engine         = data.aws_rds_orderable_db_instance.test.engine
    source_engine_version = "5.6"

    bucket_name    = aws_s3_bucket.xtrabackup.bucket
    bucket_prefix  = %[2]q
    ingestion_role = aws_iam_role.rds_s3_access_role.arn
  }
}
`, uniqueId, bucketPrefix))
}

func testAccInstanceConfig_S3Import_namePrefix(rName, bucketPrefix, identifierPrefix string) string {
	return acctest.ConfigCompose(
		testAccInstanceConfig_S3Import_Base(rName, bucketPrefix),
		fmt.Sprintf(`
resource "aws_db_instance" "test" {
  identifier_prefix = %[1]q

  allocated_storage          = 5
  engine                     = data.aws_rds_orderable_db_instance.test.engine
  engine_version             = "5.6"
  auto_minor_version_upgrade = true
  instance_class             = data.aws_rds_orderable_db_instance.test.instance_class
  name                       = "baz"
  password                   = "barbarbarbar"
  publicly_accessible        = false
  username                   = "foo"
  backup_retention_period    = 0

  parameter_group_name = "default.mysql5.6"
  skip_final_snapshot  = true
  multi_az             = false
  db_subnet_group_name = aws_db_subnet_group.foo.id

  s3_import {
    source_engine         = data.aws_rds_orderable_db_instance.test.engine
    source_engine_version = "5.6"

    bucket_name    = aws_s3_bucket.xtrabackup.bucket
    bucket_prefix  = %[2]q
    ingestion_role = aws_iam_role.rds_s3_access_role.arn
  }
}
`, identifierPrefix, bucketPrefix))
}

func testAccInstanceConfig_S3Import_nameGenerated(rName, bucketPrefix string) string {
	return acctest.ConfigCompose(
		testAccInstanceConfig_S3Import_Base(rName, bucketPrefix),
		fmt.Sprintf(`
resource "aws_db_instance" "test" {
  allocated_storage          = 5
  engine                     = data.aws_rds_orderable_db_instance.test.engine
  engine_version             = "5.6"
  auto_minor_version_upgrade = true
  instance_class             = data.aws_rds_orderable_db_instance.test.instance_class
  name                       = "baz"
  password                   = "barbarbarbar"
  publicly_accessible        = false
  username                   = "foo"
  backup_retention_period    = 0

  parameter_group_name = "default.mysql5.6"
  skip_final_snapshot  = true
  multi_az             = false
  db_subnet_group_name = aws_db_subnet_group.foo.id

  s3_import {
    source_engine         = data.aws_rds_orderable_db_instance.test.engine
    source_engine_version = "5.6"

    bucket_name    = aws_s3_bucket.xtrabackup.bucket
    bucket_prefix  = %[1]q
    ingestion_role = aws_iam_role.rds_s3_access_role.arn
  }
}
`, bucketPrefix))
}

func testAccInstanceConfig_FinalSnapshotIdentifier(rInt int) string {
	return acctest.ConfigCompose(testAccInstanceConfig_orderableClassMySQL(), fmt.Sprintf(`
resource "aws_db_instance" "snapshot" {
  identifier = "tf-snapshot-%[1]d"

  allocated_storage       = 5
  engine                  = data.aws_rds_orderable_db_instance.test.engine
  engine_version          = data.aws_rds_orderable_db_instance.test.engine_version
  instance_class          = data.aws_rds_orderable_db_instance.test.instance_class
  name                    = "baz"
  password                = "barbarbarbar"
  publicly_accessible     = true
  username                = "foo"
  backup_retention_period = 1

  parameter_group_name = "default.mysql8.0"

  copy_tags_to_snapshot     = true
  final_snapshot_identifier = "foobarbaz-test-terraform-final-snapshot-%[1]d"

  tags = {
    Name = "tf-tags-db"
  }
}
`, rInt))
}

func testAccInstanceConfig_MonitoringInterval(rName string, monitoringInterval int) string {
	return fmt.Sprintf(`
data "aws_partition" "current" {}

resource "aws_iam_role" "test" {
  name = %[1]q

  assume_role_policy = <<EOF
{
  "Version": "2012-10-17",
  "Statement": [
    {
      "Sid": "",
      "Effect": "Allow",
      "Principal": {
        "Service": "monitoring.rds.${data.aws_partition.current.dns_suffix}"
      },
      "Action": "sts:AssumeRole"
    }
  ]
}
EOF
}

resource "aws_iam_role_policy_attachment" "test" {
  policy_arn = "arn:${data.aws_partition.current.partition}:iam::aws:policy/service-role/AmazonRDSEnhancedMonitoringRole"
  role       = aws_iam_role.test.name
}

data "aws_rds_engine_version" "default" {
  engine = "mysql"
}

data "aws_rds_orderable_db_instance" "test" {
  engine                     = data.aws_rds_engine_version.default.engine
  engine_version             = data.aws_rds_engine_version.default.version
  license_model              = "general-public-license"
  storage_type               = "standard"
  preferred_instance_classes = ["db.t3.small", "db.t2.small", "db.t2.medium"]

  supports_enhanced_monitoring = true
}

resource "aws_db_instance" "test" {
  depends_on = [aws_iam_role_policy_attachment.test]

  allocated_storage   = 5
  engine              = data.aws_rds_engine_version.default.engine
  engine_version      = data.aws_rds_engine_version.default.version
  identifier          = %[1]q
  instance_class      = data.aws_rds_orderable_db_instance.test.instance_class
  monitoring_interval = %[2]d
  monitoring_role_arn = aws_iam_role.test.arn
  name                = "baz"
  password            = "barbarbarbar"
  skip_final_snapshot = true
  username            = "foo"
}
`, rName, monitoringInterval)
}

func testAccInstanceConfig_MonitoringRoleARNRemoved(rName string) string {
	return fmt.Sprintf(`
data "aws_rds_engine_version" "default" {
  engine = "mysql"
}

data "aws_rds_orderable_db_instance" "test" {
  engine                     = data.aws_rds_engine_version.default.engine
  engine_version             = data.aws_rds_engine_version.default.version
  license_model              = "general-public-license"
  storage_type               = "standard"
  preferred_instance_classes = ["db.t3.small", "db.t2.small", "db.t2.medium"]

  supports_enhanced_monitoring = true
}

resource "aws_db_instance" "test" {
  allocated_storage   = 5
  engine              = data.aws_rds_engine_version.default.engine
  engine_version      = data.aws_rds_engine_version.default.version
  identifier          = %q
  instance_class      = data.aws_rds_orderable_db_instance.test.instance_class
  name                = "baz"
  password            = "barbarbarbar"
  skip_final_snapshot = true
  username            = "foo"
}
`, rName)
}

func testAccInstanceConfig_MonitoringRoleARN(rName string) string {
	return fmt.Sprintf(`
data "aws_partition" "current" {}

resource "aws_iam_role" "test" {
  name = %[1]q

  assume_role_policy = <<EOF
{
  "Version": "2012-10-17",
  "Statement": [
    {
      "Sid": "",
      "Effect": "Allow",
      "Principal": {
        "Service": "monitoring.rds.${data.aws_partition.current.dns_suffix}"
      },
      "Action": "sts:AssumeRole"
    }
  ]
}
EOF
}

resource "aws_iam_role_policy_attachment" "test" {
  policy_arn = "arn:${data.aws_partition.current.partition}:iam::aws:policy/service-role/AmazonRDSEnhancedMonitoringRole"
  role       = aws_iam_role.test.name
}

data "aws_rds_engine_version" "default" {
  engine = "mysql"
}

data "aws_rds_orderable_db_instance" "test" {
  engine                     = data.aws_rds_engine_version.default.engine
  engine_version             = data.aws_rds_engine_version.default.version
  license_model              = "general-public-license"
  storage_type               = "standard"
  preferred_instance_classes = ["db.t3.small", "db.t2.small", "db.t2.medium"]

  supports_enhanced_monitoring = true
}

resource "aws_db_instance" "test" {
  depends_on = [aws_iam_role_policy_attachment.test]

  allocated_storage   = 5
  engine              = data.aws_rds_engine_version.default.engine
  engine_version      = data.aws_rds_engine_version.default.version
  identifier          = %[1]q
  instance_class      = data.aws_rds_orderable_db_instance.test.instance_class
  monitoring_interval = 5
  monitoring_role_arn = aws_iam_role.test.arn
  name                = "baz"
  password            = "barbarbarbar"
  skip_final_snapshot = true
  username            = "foo"
}
`, rName)
}

const testAccInstanceBaseConfig = `
data "aws_rds_engine_version" "test" {
  engine = "mysql"
}

data "aws_rds_orderable_db_instance" "test" {
  engine                     = data.aws_rds_engine_version.test.engine
  engine_version             = data.aws_rds_engine_version.test.version
  preferred_instance_classes = ["db.t3.micro", "db.t2.micro", "db.t3.small"]
}

resource "aws_db_instance" "test" {
  allocated_storage       = 10
  backup_retention_period = 1
  engine                  = data.aws_rds_orderable_db_instance.test.engine
  engine_version          = data.aws_rds_orderable_db_instance.test.engine_version
  instance_class          = data.aws_rds_orderable_db_instance.test.instance_class
  name                    = "baz"
  parameter_group_name    = "default.${data.aws_rds_engine_version.test.parameter_group_family}"
  password                = "barbarbarbar"
  skip_final_snapshot     = true
  username                = "foo"
}
`

func testAccInstanceConfig_RestoreToPointInTime_SourceIdentifier() string {
	return acctest.ConfigCompose(
		testAccInstanceBaseConfig,
		fmt.Sprintf(`
resource "aws_db_instance" "restore" {
  identifier     = "tf-acc-test-point-in-time-restore-%d"
  instance_class = aws_db_instance.test.instance_class
  restore_to_point_in_time {
    source_db_instance_identifier = aws_db_instance.test.identifier
    use_latest_restorable_time    = true
  }
  skip_final_snapshot = true
}
`, sdkacctest.RandInt()))
}

func testAccInstanceConfig_RestoreToPointInTime_SourceResourceID() string {
	return acctest.ConfigCompose(
		testAccInstanceBaseConfig,
		fmt.Sprintf(`
resource "aws_db_instance" "restore" {
  identifier     = "tf-acc-test-point-in-time-restore-%d"
  instance_class = aws_db_instance.test.instance_class
  restore_to_point_in_time {
    source_dbi_resource_id     = aws_db_instance.test.resource_id
    use_latest_restorable_time = true
  }
  skip_final_snapshot = true
}
`, sdkacctest.RandInt()))
}

func testAccInstanceConfig_SnapshotInstanceConfig_iopsUpdate(rName string, iops int) string {
	return fmt.Sprintf(`
data "aws_rds_engine_version" "default" {
  engine = "mysql"
}

data "aws_rds_orderable_db_instance" "test" {
  engine                     = data.aws_rds_engine_version.default.engine
  engine_version             = data.aws_rds_engine_version.default.version
  license_model              = "general-public-license"
  preferred_instance_classes = ["db.t3.micro", "db.t2.micro", "db.t2.medium"]

  storage_type  = "io1"
  supports_iops = true
}

resource "aws_db_instance" "bar" {
  identifier           = "mydb-rds-%s"
  engine               = data.aws_rds_engine_version.default.engine
  engine_version       = data.aws_rds_engine_version.default.version
  instance_class       = data.aws_rds_orderable_db_instance.test.instance_class
  name                 = "mydb"
  username             = "foo"
  password             = "barbarbar"
  parameter_group_name = "default.${data.aws_rds_engine_version.default.parameter_group_family}"
  skip_final_snapshot  = true

  apply_immediately = true

  storage_type      = data.aws_rds_orderable_db_instance.test.storage_type
  allocated_storage = 200
  iops              = %d
}
`, rName, iops)
}

func testAccInstanceConfig_SnapshotInstanceConfig_mysqlPort(rName string) string {
	return acctest.ConfigCompose(testAccInstanceConfig_orderableClassMySQL(), fmt.Sprintf(`
resource "aws_db_instance" "bar" {
  identifier           = "mydb-rds-%s"
  engine               = data.aws_rds_orderable_db_instance.test.engine
  engine_version       = data.aws_rds_orderable_db_instance.test.engine_version
  instance_class       = data.aws_rds_orderable_db_instance.test.instance_class
  name                 = "mydb"
  username             = "foo"
  password             = "barbarbar"
  parameter_group_name = "default.mysql8.0"
  port                 = 3306
  allocated_storage    = 10
  skip_final_snapshot  = true

  apply_immediately = true
}
`, rName))
}

func testAccInstanceConfig_SnapshotInstanceConfig_updateMySQLPort(rName string) string {
	return acctest.ConfigCompose(testAccInstanceConfig_orderableClassMySQL(), fmt.Sprintf(`
resource "aws_db_instance" "bar" {
  identifier           = "mydb-rds-%s"
  engine               = data.aws_rds_orderable_db_instance.test.engine
  engine_version       = data.aws_rds_orderable_db_instance.test.engine_version
  instance_class       = data.aws_rds_orderable_db_instance.test.instance_class
  name                 = "mydb"
  username             = "foo"
  password             = "barbarbar"
  parameter_group_name = "default.mysql8.0"
  port                 = 3305
  allocated_storage    = 10
  skip_final_snapshot  = true

  apply_immediately = true
}
`, rName))
}

func testAccInstanceConfig_WithSubnetGroup(rName string) string {
	return acctest.ConfigCompose(
		testAccInstanceConfig_orderableClassMySQL(),
		acctest.ConfigAvailableAZsNoOptIn(),
		fmt.Sprintf(`
resource "aws_vpc" "foo" {
  cidr_block = "10.1.0.0/16"

  tags = {
    Name = "terraform-testacc-db-instance-with-subnet-group"
  }
}

resource "aws_subnet" "foo" {
  cidr_block        = "10.1.1.0/24"
  availability_zone = data.aws_availability_zones.available.names[0]
  vpc_id            = aws_vpc.foo.id

  tags = {
    Name = "tf-acc-db-instance-with-subnet-group-1"
  }
}

resource "aws_subnet" "bar" {
  cidr_block        = "10.1.2.0/24"
  availability_zone = data.aws_availability_zones.available.names[1]
  vpc_id            = aws_vpc.foo.id

  tags = {
    Name = "tf-acc-db-instance-with-subnet-group-2"
  }
}

resource "aws_db_subnet_group" "foo" {
  name       = "foo-%[1]s"
  subnet_ids = [aws_subnet.foo.id, aws_subnet.bar.id]

  tags = {
    Name = "tf-dbsubnet-group-test"
  }
}

resource "aws_db_instance" "bar" {
  identifier           = "mydb-rds-%[1]s"
  engine               = data.aws_rds_orderable_db_instance.test.engine
  engine_version       = data.aws_rds_orderable_db_instance.test.engine_version
  instance_class       = data.aws_rds_orderable_db_instance.test.instance_class
  name                 = "mydb"
  username             = "foo"
  password             = "barbarbar"
  parameter_group_name = "default.mysql8.0"
  db_subnet_group_name = aws_db_subnet_group.foo.name
  port                 = 3305
  allocated_storage    = 10
  skip_final_snapshot  = true

  backup_retention_period = 0
  apply_immediately       = true
}
`, rName))
}

func testAccInstanceConfig_WithSubnetGroupUpdated(rName string) string {
	return acctest.ConfigCompose(
		testAccInstanceConfig_orderableClassMySQL(),
		acctest.ConfigAvailableAZsNoOptIn(),
		fmt.Sprintf(`
resource "aws_vpc" "foo" {
  cidr_block = "10.1.0.0/16"

  tags = {
    Name = "terraform-testacc-db-instance-with-subnet-group-updated-foo"
  }
}

resource "aws_vpc" "bar" {
  cidr_block = "10.10.0.0/16"

  tags = {
    Name = "terraform-testacc-db-instance-with-subnet-group-updated-bar"
  }
}

resource "aws_subnet" "foo" {
  cidr_block        = "10.1.1.0/24"
  availability_zone = data.aws_availability_zones.available.names[0]
  vpc_id            = aws_vpc.foo.id

  tags = {
    Name = "tf-acc-db-instance-with-subnet-group-1"
  }
}

resource "aws_subnet" "bar" {
  cidr_block        = "10.1.2.0/24"
  availability_zone = data.aws_availability_zones.available.names[1]
  vpc_id            = aws_vpc.foo.id

  tags = {
    Name = "tf-acc-db-instance-with-subnet-group-2"
  }
}

resource "aws_subnet" "test" {
  cidr_block        = "10.10.3.0/24"
  availability_zone = data.aws_availability_zones.available.names[1]
  vpc_id            = aws_vpc.bar.id

  tags = {
    Name = "tf-acc-db-instance-with-subnet-group-3"
  }
}

resource "aws_subnet" "another_test" {
  cidr_block        = "10.10.4.0/24"
  availability_zone = data.aws_availability_zones.available.names[0]
  vpc_id            = aws_vpc.bar.id

  tags = {
    Name = "tf-acc-db-instance-with-subnet-group-4"
  }
}

resource "aws_db_subnet_group" "foo" {
  name       = "foo-%[1]s"
  subnet_ids = [aws_subnet.foo.id, aws_subnet.bar.id]

  tags = {
    Name = "tf-dbsubnet-group-test"
  }
}

resource "aws_db_subnet_group" "bar" {
  name       = "bar-%[1]s"
  subnet_ids = [aws_subnet.test.id, aws_subnet.another_test.id]

  tags = {
    Name = "tf-dbsubnet-group-test-updated"
  }
}

resource "aws_db_instance" "bar" {
  identifier           = "mydb-rds-%[1]s"
  engine               = data.aws_rds_orderable_db_instance.test.engine
  engine_version       = data.aws_rds_orderable_db_instance.test.engine_version
  instance_class       = data.aws_rds_orderable_db_instance.test.instance_class
  name                 = "mydb"
  username             = "foo"
  password             = "barbarbar"
  parameter_group_name = "default.mysql8.0"
  db_subnet_group_name = aws_db_subnet_group.bar.name
  port                 = 3305
  allocated_storage    = 10
  skip_final_snapshot  = true

  backup_retention_period = 0

  apply_immediately = true
}
`, rName))
}

func testAccInstanceConfig_MSSQL_timezone(rInt int) string {
	return acctest.ConfigCompose(
		testAccInstanceConfig_orderableClassSQLServerEx(),
		acctest.ConfigAvailableAZsNoOptIn(),
		fmt.Sprintf(`
resource "aws_vpc" "foo" {
  cidr_block           = "10.1.0.0/16"
  enable_dns_hostnames = true

  tags = {
    Name = "terraform-testacc-db-instance-mssql-timezone"
  }
}

resource "aws_db_subnet_group" "rds_one" {
  name        = "tf_acc_test_%[1]d"
  description = "db subnets for rds_one"

  subnet_ids = [aws_subnet.main.id, aws_subnet.other.id]
}

resource "aws_subnet" "main" {
  vpc_id            = aws_vpc.foo.id
  availability_zone = data.aws_availability_zones.available.names[0]
  cidr_block        = "10.1.1.0/24"

  tags = {
    Name = "tf-acc-db-instance-mssql-timezone-main"
  }
}

resource "aws_subnet" "other" {
  vpc_id            = aws_vpc.foo.id
  availability_zone = data.aws_availability_zones.available.names[1]
  cidr_block        = "10.1.2.0/24"

  tags = {
    Name = "tf-acc-db-instance-mssql-timezone-other"
  }
}

resource "aws_db_instance" "mssql" {
  allocated_storage       = 20
  backup_retention_period = 0
  db_subnet_group_name    = aws_db_subnet_group.rds_one.name
  engine                  = data.aws_rds_orderable_db_instance.test.engine
  engine_version          = data.aws_rds_orderable_db_instance.test.engine_version
  identifier              = "tf-test-mssql-%[1]d"
  instance_class          = data.aws_rds_orderable_db_instance.test.instance_class
  password                = "somecrazypassword"
  skip_final_snapshot     = true
  username                = "somecrazyusername"
  vpc_security_group_ids  = [aws_security_group.rds-mssql.id]
}

resource "aws_security_group" "rds-mssql" {
  name = "tf-rds-mssql-test-%[1]d"

  description = "TF Testing"
  vpc_id      = aws_vpc.foo.id
}

resource "aws_security_group_rule" "rds-mssql-1" {
  type        = "egress"
  from_port   = 0
  to_port     = 0
  protocol    = "-1"
  cidr_blocks = ["0.0.0.0/0"]

  security_group_id = aws_security_group.rds-mssql.id
}
`, rInt))
}

func testAccInstanceConfig_MSSQL_timezone_AKST(rInt int) string {
	return acctest.ConfigCompose(
		testAccInstanceConfig_orderableClassSQLServerEx(),
		acctest.ConfigAvailableAZsNoOptIn(),
		fmt.Sprintf(`
resource "aws_vpc" "foo" {
  cidr_block           = "10.1.0.0/16"
  enable_dns_hostnames = true

  tags = {
    Name = "terraform-testacc-db-instance-mssql-timezone-akst"
  }
}

resource "aws_db_subnet_group" "rds_one" {
  name        = "tf_acc_test_%[1]d"
  description = "db subnets for rds_one"

  subnet_ids = [aws_subnet.main.id, aws_subnet.other.id]
}

resource "aws_subnet" "main" {
  vpc_id            = aws_vpc.foo.id
  availability_zone = data.aws_availability_zones.available.names[0]
  cidr_block        = "10.1.1.0/24"

  tags = {
    Name = "tf-acc-db-instance-mssql-timezone-akst-main"
  }
}

resource "aws_subnet" "other" {
  vpc_id            = aws_vpc.foo.id
  availability_zone = data.aws_availability_zones.available.names[1]
  cidr_block        = "10.1.2.0/24"

  tags = {
    Name = "tf-acc-db-instance-mssql-timezone-akst-other"
  }
}

resource "aws_db_instance" "mssql" {
  allocated_storage       = 20
  backup_retention_period = 0
  db_subnet_group_name    = aws_db_subnet_group.rds_one.name
  engine                  = data.aws_rds_orderable_db_instance.test.engine
  engine_version          = data.aws_rds_orderable_db_instance.test.engine_version
  identifier              = "tf-test-mssql-%[1]d"
  instance_class          = data.aws_rds_orderable_db_instance.test.instance_class
  password                = "somecrazypassword"
  skip_final_snapshot     = true
  timezone                = "Alaskan Standard Time"
  username                = "somecrazyusername"
  vpc_security_group_ids  = [aws_security_group.rds-mssql.id]
}

resource "aws_security_group" "rds-mssql" {
  name = "tf-rds-mssql-test-%[1]d"

  description = "TF Testing"
  vpc_id      = aws_vpc.foo.id
}

resource "aws_security_group_rule" "rds-mssql-1" {
  type        = "egress"
  from_port   = 0
  to_port     = 0
  protocol    = "-1"
  cidr_blocks = ["0.0.0.0/0"]

  security_group_id = aws_security_group.rds-mssql.id
}
`, rInt))
}

func testAccInstanceConfig_ServiceRole(rName string) string {
	return fmt.Sprintf(`
resource "aws_iam_role" "role" {
  name = %[1]q

  assume_role_policy = <<EOF
{
	"Version": "2012-10-17",
	"Statement": [
		{
		"Action": "sts:AssumeRole",
		"Principal": {
			"Service": "rds.${data.aws_partition.current.dns_suffix}"
		},
		"Effect": "Allow",
		"Sid": ""
		}
	]
}
EOF
}

resource "aws_iam_role_policy_attachment" "attatch-policy" {
  role       = aws_iam_role.role.name
  policy_arn = "arn:${data.aws_partition.current.partition}:iam::aws:policy/service-role/AmazonRDSDirectoryServiceAccess"
}
`, rName)
}

func testAccInstanceConfig_VPCConfigBase(rName string) string {
	return fmt.Sprintf(`
resource "aws_vpc" "test" {
  cidr_block = "10.0.0.0/16"
}

resource "aws_subnet" "test" {
  count = 2

  vpc_id            = aws_vpc.test.id
  cidr_block        = cidrsubnet(aws_vpc.test.cidr_block, 2, count.index)
  availability_zone = data.aws_availability_zones.available.names[count.index]
}

resource "aws_db_subnet_group" "test" {
  name = %[1]q

  subnet_ids = aws_subnet.test[*].id
}
`, rName)
}

func testAccInstanceConfig_MSSQLDomain_SharedConfig(rName, domain string) string {
	return acctest.ConfigCompose(
		testAccInstanceConfig_orderableClassSQLServerEx(),
		acctest.ConfigAvailableAZsNoOptIn(),
		testAccInstanceConfig_VPCConfigBase(rName),
		testAccInstanceConfig_ServiceRole(rName),
		fmt.Sprintf(`
resource "aws_security_group" "test" {
  name   = %[1]q
  vpc_id = aws_vpc.test.id
}

resource "aws_security_group_rule" "test" {
  type        = "egress"
  from_port   = 0
  to_port     = 0
  protocol    = "-1"
  cidr_blocks = ["0.0.0.0/0"]

  security_group_id = aws_security_group.test.id
}

resource "aws_directory_service_directory" "directory" {
  name     = %[2]q
  password = "SuperSecretPassw0rd"
  type     = "MicrosoftAD"
  edition  = "Standard"

  vpc_settings {
    vpc_id     = aws_vpc.test.id
    subnet_ids = aws_subnet.test[*].id
  }
}

data "aws_partition" "current" {}
`, rName, domain))
}

func testAccInstanceConfig_MSSQLDomain(rName, directory1, directory2 string) string {
	return acctest.ConfigCompose(
		testAccInstanceConfig_MSSQLDomain_SharedConfig(rName, directory1),
		fmt.Sprintf(`
resource "aws_db_instance" "test" {
  allocated_storage       = 20
  backup_retention_period = 0
  db_subnet_group_name    = aws_db_subnet_group.test.name
  engine                  = data.aws_rds_orderable_db_instance.test.engine
  engine_version          = data.aws_rds_orderable_db_instance.test.engine_version
  identifier              = %[1]q
  instance_class          = data.aws_rds_orderable_db_instance.test.instance_class
  password                = "somecrazypassword"
  skip_final_snapshot     = true
  username                = "somecrazyusername"
  vpc_security_group_ids  = [aws_security_group.test.id]

  domain               = aws_directory_service_directory.directory.id
  domain_iam_role_name = aws_iam_role.role.name
}

resource "aws_directory_service_directory" "directory-2" {
  name     = %[2]q
  password = "SuperSecretPassw0rd"
  type     = "MicrosoftAD"
  edition  = "Standard"

  vpc_settings {
    vpc_id     = aws_vpc.test.id
    subnet_ids = aws_subnet.test[*].id
  }
}
`, rName, directory2))
}

func testAccInstanceConfig_MSSQLUpdateDomain(rName, directory1, directory2 string) string {
	return acctest.ConfigCompose(
		testAccInstanceConfig_MSSQLDomain_SharedConfig(rName, directory1),
		fmt.Sprintf(`
resource "aws_db_instance" "test" {
  allocated_storage       = 20
  apply_immediately       = true
  backup_retention_period = 0
  db_subnet_group_name    = aws_db_subnet_group.test.name
  engine                  = data.aws_rds_orderable_db_instance.test.engine
  engine_version          = data.aws_rds_orderable_db_instance.test.engine_version
  identifier              = %[1]q
  instance_class          = data.aws_rds_orderable_db_instance.test.instance_class
  password                = "somecrazypassword"
  skip_final_snapshot     = true
  username                = "somecrazyusername"
  vpc_security_group_ids  = [aws_security_group.test.id]

  domain               = aws_directory_service_directory.directory-2.id
  domain_iam_role_name = aws_iam_role.role.name
}

resource "aws_directory_service_directory" "directory-2" {
  name     = %[2]q
  password = "SuperSecretPassw0rd"
  type     = "MicrosoftAD"
  edition  = "Standard"

  vpc_settings {
    vpc_id     = aws_vpc.test.id
    subnet_ids = aws_subnet.test[*].id
  }
}
`, rName, directory2))
}

func testAccInstanceConfig_MSSQLDomainSnapshotRestore(rName, directory string) string {
	return acctest.ConfigCompose(
		testAccInstanceConfig_MSSQLDomain_SharedConfig(rName, directory),
		fmt.Sprintf(`
resource "aws_db_instance" "origin" {
  allocated_storage   = 20
  engine              = data.aws_rds_orderable_db_instance.test.engine
  engine_version      = data.aws_rds_orderable_db_instance.test.engine_version
  identifier          = %[1]q
  instance_class      = data.aws_rds_orderable_db_instance.test.instance_class
  password            = "somecrazypassword"
  skip_final_snapshot = true
  username            = "somecrazyusername"
}

resource "aws_db_snapshot" "origin" {
  db_instance_identifier = aws_db_instance.origin.id
  db_snapshot_identifier = %[1]q
}

resource "aws_db_instance" "test" {
  allocated_storage       = 20
  apply_immediately       = true
  backup_retention_period = 0
  db_subnet_group_name    = aws_db_subnet_group.test.name
  engine                  = aws_db_instance.origin.engine
  engine_version          = aws_db_instance.origin.engine_version
  identifier              = "%[1]s-restore"
  instance_class          = aws_db_instance.origin.instance_class
  password                = "somecrazypassword"
  skip_final_snapshot     = true
  username                = "somecrazyusername"
  vpc_security_group_ids  = [aws_security_group.test.id]

  domain               = aws_directory_service_directory.directory.id
  domain_iam_role_name = aws_iam_role.role.name

  snapshot_identifier = aws_db_snapshot.origin.id
}
`, rName))
}

func testAccInstanceConfig_MySQLSnapshotRestoreWithEngineVersion(rInt int) string {
	return acctest.ConfigCompose(
		testAccInstanceConfig_orderableClassMySQL(),
		acctest.ConfigAvailableAZsNoOptIn(),
		fmt.Sprintf(`
resource "aws_vpc" "foo" {
  cidr_block           = "10.1.0.0/16"
  enable_dns_hostnames = true

  tags = {
    Name = "terraform-testacc-db-instance-mysql-domain"
  }
}

resource "aws_db_subnet_group" "rds_one" {
  name        = "tf_acc_test_%[1]d"
  description = "db subnets for rds_one"

  subnet_ids = [aws_subnet.main.id, aws_subnet.other.id]
}

resource "aws_subnet" "main" {
  vpc_id            = aws_vpc.foo.id
  availability_zone = data.aws_availability_zones.available.names[0]
  cidr_block        = "10.1.1.0/24"

  tags = {
    Name = "tf-acc-db-instance-mysql-domain-main"
  }
}

resource "aws_subnet" "other" {
  vpc_id            = aws_vpc.foo.id
  availability_zone = data.aws_availability_zones.available.names[1]
  cidr_block        = "10.1.2.0/24"

  tags = {
    Name = "tf-acc-db-instance-mysql-domain-other"
  }
}

resource "aws_db_instance" "mysql" {
  allocated_storage   = 20
  engine              = data.aws_rds_orderable_db_instance.test.engine
  engine_version      = data.aws_rds_orderable_db_instance.test.engine_version
  identifier          = "tf-test-mysql-%[1]d"
  instance_class      = data.aws_rds_orderable_db_instance.test.instance_class
  password            = "password"
  skip_final_snapshot = true
  username            = "root"
}

resource "aws_db_snapshot" "mysql-snap" {
  db_instance_identifier = aws_db_instance.mysql.id
  db_snapshot_identifier = "tf-acc-test-%[1]d"
}

resource "aws_db_instance" "mysql_restore" {
  identifier = "tf-test-mysql-%[1]d-restore"

  db_subnet_group_name = aws_db_subnet_group.rds_one.name

  instance_class          = data.aws_rds_orderable_db_instance.test.instance_class
  allocated_storage       = 20
  username                = "root"
  password                = "password"
  engine                  = data.aws_rds_orderable_db_instance.test.engine
  engine_version          = "8.0.25"
  backup_retention_period = 0
  skip_final_snapshot     = true
  snapshot_identifier     = aws_db_snapshot.mysql-snap.id

  apply_immediately      = true
  vpc_security_group_ids = [aws_security_group.rds-mysql.id]
}

resource "aws_security_group" "rds-mysql" {
  name = "tf-rds-mysql-test-%[1]d"

  description = "TF Testing"
  vpc_id      = aws_vpc.foo.id
}

resource "aws_security_group_rule" "rds-mysql-1" {
  type        = "egress"
  from_port   = 0
  to_port     = 0
  protocol    = "-1"
  cidr_blocks = ["0.0.0.0/0"]

  security_group_id = aws_security_group.rds-mysql.id
}
`, rInt))
}

func testAccInstanceConfig_AllowMajorVersionUpgrade(rName string, allowMajorVersionUpgrade bool) string {
	return acctest.ConfigCompose(testAccInstanceConfig_orderableClassMySQL(), fmt.Sprintf(`
resource "aws_db_instance" "test" {
  allocated_storage           = 10
  allow_major_version_upgrade = %t
  engine                      = data.aws_rds_orderable_db_instance.test.engine
  engine_version              = data.aws_rds_orderable_db_instance.test.engine_version
  identifier                  = %q
  instance_class              = data.aws_rds_orderable_db_instance.test.instance_class
  name                        = "baz"
  password                    = "barbarbarbar"
  skip_final_snapshot         = true
  username                    = "foo"
}
`, allowMajorVersionUpgrade, rName))
}

func testAccInstanceConfig_AutoMinorVersion() string {
	return acctest.ConfigCompose(testAccInstanceConfig_orderableClassMySQL(), fmt.Sprintf(`
resource "aws_db_instance" "bar" {
  identifier          = "foobarbaz-test-terraform-%d"
  allocated_storage   = 10
  engine              = data.aws_rds_orderable_db_instance.test.engine
  engine_version      = "5.6"
  instance_class      = data.aws_rds_orderable_db_instance.test.instance_class
  name                = "baz"
  password            = "barbarbarbar"
  username            = "foo"
  skip_final_snapshot = true
}
`, sdkacctest.RandInt()))
}

func testAccInstanceConfig_CloudWatchLogsExportConfiguration(rInt int) string {
	return acctest.ConfigCompose(
		testAccInstanceConfig_orderableClassMySQL(),
		acctest.ConfigAvailableAZsNoOptIn(),
		fmt.Sprintf(`
resource "aws_vpc" "foo" {
  cidr_block           = "10.1.0.0/16"
  enable_dns_hostnames = true

  tags = {
    Name = "terraform-testacc-db-instance-enable-cloudwatch"
  }
}

resource "aws_db_subnet_group" "rds_one" {
  name        = "tf_acc_test_%[1]d"
  description = "db subnets for rds_one"

  subnet_ids = [aws_subnet.main.id, aws_subnet.other.id]
}

resource "aws_subnet" "main" {
  vpc_id            = aws_vpc.foo.id
  availability_zone = data.aws_availability_zones.available.names[0]
  cidr_block        = "10.1.1.0/24"

  tags = {
    Name = "tf-acc-db-instance-enable-cloudwatch-main"
  }
}

resource "aws_subnet" "other" {
  vpc_id            = aws_vpc.foo.id
  availability_zone = data.aws_availability_zones.available.names[1]
  cidr_block        = "10.1.2.0/24"

  tags = {
    Name = "tf-acc-db-instance-enable-cloudwatch-other"
  }
}

resource "aws_db_instance" "bar" {
  identifier = "foobarbaz-test-terraform-%[1]d"

  db_subnet_group_name = aws_db_subnet_group.rds_one.name
  allocated_storage    = 10
  engine               = data.aws_rds_orderable_db_instance.test.engine
  engine_version       = data.aws_rds_orderable_db_instance.test.engine_version
  instance_class       = data.aws_rds_orderable_db_instance.test.instance_class
  name                 = "baz"
  password             = "barbarbarbar"
  username             = "foo"
  skip_final_snapshot  = true

  enabled_cloudwatch_logs_exports = [
    "audit",
    "error",
  ]
}
`, rInt))
}

func testAccInstanceConfig_CloudWatchLogsExportConfigurationAdd(rInt int) string {
	return acctest.ConfigCompose(
		testAccInstanceConfig_orderableClassMySQL(),
		acctest.ConfigAvailableAZsNoOptIn(),
		fmt.Sprintf(`
resource "aws_vpc" "foo" {
  cidr_block           = "10.1.0.0/16"
  enable_dns_hostnames = true

  tags = {
    Name = "terraform-testacc-db-instance-enable-cloudwatch"
  }
}

resource "aws_db_subnet_group" "rds_one" {
  name        = "tf_acc_test_%[1]d"
  description = "db subnets for rds_one"

  subnet_ids = [aws_subnet.main.id, aws_subnet.other.id]
}

resource "aws_subnet" "main" {
  vpc_id            = aws_vpc.foo.id
  availability_zone = data.aws_availability_zones.available.names[0]
  cidr_block        = "10.1.1.0/24"

  tags = {
    Name = "tf-acc-db-instance-enable-cloudwatch-main"
  }
}

resource "aws_subnet" "other" {
  vpc_id            = aws_vpc.foo.id
  availability_zone = data.aws_availability_zones.available.names[1]
  cidr_block        = "10.1.2.0/24"

  tags = {
    Name = "tf-acc-db-instance-enable-cloudwatch-other"
  }
}

resource "aws_db_instance" "bar" {
  identifier = "foobarbaz-test-terraform-%[1]d"

  db_subnet_group_name = aws_db_subnet_group.rds_one.name
  allocated_storage    = 10
  engine               = data.aws_rds_orderable_db_instance.test.engine
  engine_version       = data.aws_rds_orderable_db_instance.test.engine_version
  instance_class       = data.aws_rds_orderable_db_instance.test.instance_class
  name                 = "baz"
  password             = "barbarbarbar"
  username             = "foo"
  skip_final_snapshot  = true

  apply_immediately = true

  enabled_cloudwatch_logs_exports = [
    "audit",
    "error",
    "general",
  ]
}
`, rInt))
}

func testAccInstanceConfig_CloudWatchLogsExportConfigurationModify(rInt int) string {
	return acctest.ConfigCompose(
		testAccInstanceConfig_orderableClassMySQL(),
		acctest.ConfigAvailableAZsNoOptIn(),
		fmt.Sprintf(`
resource "aws_vpc" "foo" {
  cidr_block           = "10.1.0.0/16"
  enable_dns_hostnames = true

  tags = {
    Name = "terraform-testacc-db-instance-enable-cloudwatch"
  }
}

resource "aws_db_subnet_group" "rds_one" {
  name        = "tf_acc_test_%[1]d"
  description = "db subnets for rds_one"

  subnet_ids = [aws_subnet.main.id, aws_subnet.other.id]
}

resource "aws_subnet" "main" {
  vpc_id            = aws_vpc.foo.id
  availability_zone = data.aws_availability_zones.available.names[0]
  cidr_block        = "10.1.1.0/24"

  tags = {
    Name = "tf-acc-db-instance-enable-cloudwatch-main"
  }
}

resource "aws_subnet" "other" {
  vpc_id            = aws_vpc.foo.id
  availability_zone = data.aws_availability_zones.available.names[1]
  cidr_block        = "10.1.2.0/24"

  tags = {
    Name = "tf-acc-db-instance-enable-cloudwatch-other"
  }
}

resource "aws_db_instance" "bar" {
  identifier = "foobarbaz-test-terraform-%[1]d"

  db_subnet_group_name = aws_db_subnet_group.rds_one.name
  allocated_storage    = 10
  engine               = data.aws_rds_orderable_db_instance.test.engine
  engine_version       = data.aws_rds_orderable_db_instance.test.engine_version
  instance_class       = data.aws_rds_orderable_db_instance.test.instance_class
  name                 = "baz"
  password             = "barbarbarbar"
  username             = "foo"
  skip_final_snapshot  = true

  apply_immediately = true

  enabled_cloudwatch_logs_exports = [
    "audit",
    "general",
    "slowquery",
  ]
}
`, rInt))
}

func testAccInstanceConfig_CloudWatchLogsExportConfigurationDelete(rInt int) string {
	return acctest.ConfigCompose(
		testAccInstanceConfig_orderableClassMySQL(),
		acctest.ConfigAvailableAZsNoOptIn(),
		fmt.Sprintf(`
resource "aws_vpc" "foo" {
  cidr_block           = "10.1.0.0/16"
  enable_dns_hostnames = true

  tags = {
    Name = "terraform-testacc-db-instance-enable-cloudwatch"
  }
}

resource "aws_db_subnet_group" "rds_one" {
  name        = "tf_acc_test_%[1]d"
  description = "db subnets for rds_one"

  subnet_ids = [aws_subnet.main.id, aws_subnet.other.id]
}

resource "aws_subnet" "main" {
  vpc_id            = aws_vpc.foo.id
  availability_zone = data.aws_availability_zones.available.names[0]
  cidr_block        = "10.1.1.0/24"

  tags = {
    Name = "tf-acc-db-instance-enable-cloudwatch-main"
  }
}

resource "aws_subnet" "other" {
  vpc_id            = aws_vpc.foo.id
  availability_zone = data.aws_availability_zones.available.names[1]
  cidr_block        = "10.1.2.0/24"

  tags = {
    Name = "tf-acc-db-instance-enable-cloudwatch-other"
  }
}

resource "aws_db_instance" "bar" {
  identifier = "foobarbaz-test-terraform-%[1]d"

  db_subnet_group_name = aws_db_subnet_group.rds_one.name
  allocated_storage    = 10
  engine               = data.aws_rds_orderable_db_instance.test.engine
  engine_version       = data.aws_rds_orderable_db_instance.test.engine_version
  instance_class       = data.aws_rds_orderable_db_instance.test.instance_class
  name                 = "baz"
  password             = "barbarbarbar"
  username             = "foo"
  skip_final_snapshot  = true

  apply_immediately = true
}
`, rInt))
}

func testAccInstanceConfig_EC2Classic(rInt int) string {
	return acctest.ConfigCompose(
		acctest.ConfigEC2ClassicRegionProvider(),
		fmt.Sprintf(`
# EC2-Classic specific
data "aws_rds_orderable_db_instance" "test" {
  engine                     = "mysql"
  engine_version             = "5.6.41"
  preferred_instance_classes = ["db.m3.medium", "db.m3.large", "db.r3.large"]
}

resource "aws_db_instance" "bar" {
  identifier           = "foobarbaz-test-terraform-%[1]d"
  allocated_storage    = 10
  engine               = data.aws_rds_orderable_db_instance.test.engine
  engine_version       = data.aws_rds_orderable_db_instance.test.engine_version
  instance_class       = data.aws_rds_orderable_db_instance.test.instance_class
  storage_type         = data.aws_rds_orderable_db_instance.test.storage_type
  name                 = "baz"
  password             = "barbarbarbar"
  username             = "foo"
  publicly_accessible  = true
  security_group_names = ["default"]
  parameter_group_name = "default.mysql5.6"
  skip_final_snapshot  = true
}
`, rInt))
}

func testAccInstanceConfig_MariaDB(rName string) string {
	return acctest.ConfigCompose(testAccInstanceConfig_orderableClassMariadb(), fmt.Sprintf(`
resource "aws_db_instance" "test" {
  allocated_storage   = 5
  engine              = data.aws_rds_orderable_db_instance.test.engine
  identifier          = %q
  instance_class      = data.aws_rds_orderable_db_instance.test.instance_class
  password            = "avoid-plaintext-passwords"
  username            = "tfacctest"
  skip_final_snapshot = true
}
`, rName))
}

func testAccInstanceConfig_DBSubnetGroupName(rName string) string {
	return acctest.ConfigCompose(
		testAccInstanceConfig_orderableClassMySQL(),
		acctest.ConfigAvailableAZsNoOptIn(),
		fmt.Sprintf(`
resource "aws_vpc" "test" {
  cidr_block = "10.0.0.0/16"

  tags = {
    Name = %[1]q
  }
}

resource "aws_subnet" "test" {
  count = 2

  availability_zone = data.aws_availability_zones.available.names[count.index]
  cidr_block        = "10.0.${count.index}.0/24"
  vpc_id            = aws_vpc.test.id

  tags = {
    Name = %[1]q
  }
}

resource "aws_db_subnet_group" "test" {
  name       = %[1]q
  subnet_ids = aws_subnet.test[*].id
}

resource "aws_db_instance" "test" {
  allocated_storage    = 5
  db_subnet_group_name = aws_db_subnet_group.test.name
  engine               = data.aws_rds_orderable_db_instance.test.engine
  identifier           = %[1]q
  instance_class       = data.aws_rds_orderable_db_instance.test.instance_class
  password             = "avoid-plaintext-passwords"
  username             = "tfacctest"
  skip_final_snapshot  = true
}
`, rName))
}

func testAccInstanceConfig_DBSubnetGroupName_RAMShared(rName string) string {
	return acctest.ConfigCompose(
		testAccInstanceConfig_orderableClassMySQL(),
		acctest.ConfigAlternateAccountProvider(),
		fmt.Sprintf(`
data "aws_availability_zones" "alternate" {
  provider = "awsalternate"

  state = "available"

  filter {
    name   = "opt-in-status"
    values = ["opt-in-not-required"]
  }
}

data "aws_organizations_organization" "test" {}

resource "aws_vpc" "test" {
  provider = "awsalternate"

  cidr_block = "10.0.0.0/16"

  tags = {
    Name = %[1]q
  }
}

resource "aws_subnet" "test" {
  count    = 2
  provider = "awsalternate"

  availability_zone = data.aws_availability_zones.alternate.names[count.index]
  cidr_block        = "10.0.${count.index}.0/24"
  vpc_id            = aws_vpc.test.id

  tags = {
    Name = %[1]q
  }
}

resource "aws_ram_resource_share" "test" {
  provider = "awsalternate"

  name = %[1]q
}

resource "aws_ram_principal_association" "test" {
  provider = "awsalternate"

  principal          = data.aws_organizations_organization.test.arn
  resource_share_arn = aws_ram_resource_share.test.arn
}

resource "aws_ram_resource_association" "test" {
  count    = 2
  provider = "awsalternate"

  resource_arn       = aws_subnet.test[count.index].arn
  resource_share_arn = aws_ram_resource_share.test.id
}

resource "aws_db_subnet_group" "test" {
  depends_on = [aws_ram_principal_association.test, aws_ram_resource_association.test]

  name       = %[1]q
  subnet_ids = aws_subnet.test[*].id
}

resource "aws_security_group" "test" {
  depends_on = [aws_ram_principal_association.test, aws_ram_resource_association.test]

  name   = %[1]q
  vpc_id = aws_vpc.test.id
}

resource "aws_db_instance" "test" {
  allocated_storage      = 5
  db_subnet_group_name   = aws_db_subnet_group.test.name
  engine                 = data.aws_rds_orderable_db_instance.test.engine
  identifier             = %[1]q
  instance_class         = data.aws_rds_orderable_db_instance.test.instance_class
  password               = "avoid-plaintext-passwords"
  username               = "tfacctest"
  skip_final_snapshot    = true
  vpc_security_group_ids = [aws_security_group.test.id]
}
`, rName))
}

func testAccInstanceConfig_DBSubnetGroupName_VPCSecurityGroupIDs(rName string) string {
	return acctest.ConfigCompose(
		testAccInstanceConfig_orderableClassMySQL(),
		acctest.ConfigAvailableAZsNoOptIn(),
		fmt.Sprintf(`
resource "aws_vpc" "test" {
  cidr_block = "10.0.0.0/16"

  tags = {
    Name = %[1]q
  }
}

resource "aws_security_group" "test" {
  name   = %[1]q
  vpc_id = aws_vpc.test.id
}

resource "aws_subnet" "test" {
  count = 2

  availability_zone = data.aws_availability_zones.available.names[count.index]
  cidr_block        = "10.0.${count.index}.0/24"
  vpc_id            = aws_vpc.test.id

  tags = {
    Name = %[1]q
  }
}

resource "aws_db_subnet_group" "test" {
  name       = %[1]q
  subnet_ids = aws_subnet.test[*].id
}

resource "aws_db_instance" "test" {
  allocated_storage      = 5
  db_subnet_group_name   = aws_db_subnet_group.test.name
  engine                 = data.aws_rds_orderable_db_instance.test.engine
  identifier             = %[1]q
  instance_class         = data.aws_rds_orderable_db_instance.test.instance_class
  password               = "avoid-plaintext-passwords"
  username               = "tfacctest"
  skip_final_snapshot    = true
  vpc_security_group_ids = [aws_security_group.test.id]
}
`, rName))
}

func testAccInstanceConfig_DeletionProtection(rName string, deletionProtection bool) string {
	return acctest.ConfigCompose(testAccInstanceConfig_orderableClassMySQL(), fmt.Sprintf(`
resource "aws_db_instance" "test" {
  allocated_storage   = 5
  deletion_protection = %t
  engine              = data.aws_rds_orderable_db_instance.test.engine
  identifier          = %q
  instance_class      = data.aws_rds_orderable_db_instance.test.instance_class
  password            = "avoid-plaintext-passwords"
  username            = "tfacctest"
  skip_final_snapshot = true
}
`, deletionProtection, rName))
}

func testAccInstanceConfig_EnabledCloudWatchLogsExports_Oracle(rName string) string {
	return fmt.Sprintf(`
data "aws_rds_orderable_db_instance" "test" {
  engine        = "oracle-se2"
  license_model = "bring-your-own-license"
  storage_type  = "standard"

  preferred_instance_classes = ["db.m5.large", "db.m4.large", "db.r4.large"]
}

resource "aws_db_instance" "test" {
  allocated_storage               = 10
  enabled_cloudwatch_logs_exports = ["alert", "listener", "trace"]
  engine                          = data.aws_rds_orderable_db_instance.test.engine
  identifier                      = %[1]q
  instance_class                  = data.aws_rds_orderable_db_instance.test.instance_class
  license_model                   = "bring-your-own-license"
  password                        = "avoid-plaintext-passwords"
  username                        = "tfacctest"
  skip_final_snapshot             = true
}
`, rName)
}

func testAccInstanceConfig_NationalCharacterSet_Oracle(rName string) string {
	return fmt.Sprintf(`
data "aws_rds_orderable_db_instance" "test" {
  engine        = "oracle-se2"
  license_model = "bring-your-own-license"
  storage_type  = "standard"

  preferred_instance_classes = ["db.m5.large", "db.m4.large", "db.r4.large"]
}

resource "aws_db_instance" "test" {
  allocated_storage        = 10
  engine                   = data.aws_rds_orderable_db_instance.test.engine
  identifier               = %[1]q
  instance_class           = data.aws_rds_orderable_db_instance.test.instance_class
  license_model            = "bring-your-own-license"
  nchar_character_set_name = "UTF8"
  password                 = "avoid-plaintext-passwords"
  username                 = "tfacctest"
  skip_final_snapshot      = true
}
`, rName)
}

func testAccInstanceConfig_NoNationalCharacterSet_Oracle(rName string) string {
	return fmt.Sprintf(`
data "aws_rds_orderable_db_instance" "test" {
  engine        = "oracle-se2"
  license_model = "bring-your-own-license"
  storage_type  = "standard"

  preferred_instance_classes = ["db.m5.large", "db.m4.large", "db.r4.large"]
}

resource "aws_db_instance" "test" {
  allocated_storage   = 10
  engine              = data.aws_rds_orderable_db_instance.test.engine
  identifier          = %[1]q
  instance_class      = data.aws_rds_orderable_db_instance.test.instance_class
  license_model       = "bring-your-own-license"
  password            = "avoid-plaintext-passwords"
  username            = "tfacctest"
  skip_final_snapshot = true
}
`, rName)
}

func testAccInstanceConfig_EnabledCloudWatchLogsExports_MSSQL(rName string) string {
	return acctest.ConfigCompose(
		testAccInstanceConfig_orderableClassSQLServerSe,
		fmt.Sprintf(`
resource "aws_db_instance" "test" {
  allocated_storage               = 20
  enabled_cloudwatch_logs_exports = ["agent", "error"]
  engine                          = data.aws_rds_orderable_db_instance.test.engine
  identifier                      = %q
  instance_class                  = data.aws_rds_orderable_db_instance.test.instance_class
  license_model                   = data.aws_rds_orderable_db_instance.test.license_model
  password                        = "avoid-plaintext-passwords"
  username                        = "tfacctest"
  skip_final_snapshot             = true
}
`, rName))
}

func testAccInstanceConfig_EnabledCloudWatchLogsExports_Postgresql(rName string) string {
	return acctest.ConfigCompose(
		testAccInstanceConfig_orderableClass("postgres", "12.2", "postgresql-license"),
		fmt.Sprintf(`
resource "aws_db_instance" "test" {
  allocated_storage               = 10
  enabled_cloudwatch_logs_exports = ["postgresql", "upgrade"]
  engine                          = data.aws_rds_orderable_db_instance.test.engine
  identifier                      = %q
  instance_class                  = data.aws_rds_orderable_db_instance.test.instance_class
  password                        = "avoid-plaintext-passwords"
  username                        = "tfacctest"
  skip_final_snapshot             = true
}
`, rName))
}

func testAccInstanceConfig_MaxAllocatedStorage(rName string, maxAllocatedStorage int) string {
	return acctest.ConfigCompose(testAccInstanceConfig_orderableClassMySQL(), fmt.Sprintf(`
resource "aws_db_instance" "test" {
  allocated_storage     = 5
  engine                = data.aws_rds_orderable_db_instance.test.engine
  identifier            = %q
  instance_class        = data.aws_rds_orderable_db_instance.test.instance_class
  max_allocated_storage = %d
  password              = "avoid-plaintext-passwords"
  username              = "tfacctest"
  skip_final_snapshot   = true
}
`, rName, maxAllocatedStorage))
}

func testAccInstanceConfig_Password(rName, password string) string {
	return acctest.ConfigCompose(testAccInstanceConfig_orderableClassMySQL(), fmt.Sprintf(`
resource "aws_db_instance" "test" {
  allocated_storage   = 5
  engine              = data.aws_rds_orderable_db_instance.test.engine
  identifier          = %q
  instance_class      = data.aws_rds_orderable_db_instance.test.instance_class
  password            = %q
  username            = "tfacctest"
  skip_final_snapshot = true
}
`, rName, password))
}

func testAccInstanceConfig_ReplicateSourceDB_basic(rName string) string {
	return acctest.ConfigCompose(
		testAccInstanceConfig_orderableClassMySQL(),
		fmt.Sprintf(`
resource "aws_db_instance" "source" {
  allocated_storage       = 5
  backup_retention_period = 1
  engine                  = data.aws_rds_orderable_db_instance.test.engine
  identifier              = "%[1]s-source"
  instance_class          = data.aws_rds_orderable_db_instance.test.instance_class
  password                = "avoid-plaintext-passwords"
  username                = "tfacctest"
  skip_final_snapshot     = true
}

resource "aws_db_instance" "test" {
  identifier          = %[1]q
  instance_class      = aws_db_instance.source.instance_class
  replicate_source_db = aws_db_instance.source.id
  skip_final_snapshot = true
}
`, rName))
}

func testAccInstanceConfig_ReplicateSourceDB_namePrefix(identifierPrefix, sourceName string) string {
	return acctest.ConfigCompose(
		testAccInstanceConfig_orderableClassMySQL(),
		fmt.Sprintf(`
resource "aws_db_instance" "source" {
  allocated_storage       = 5
  backup_retention_period = 1
  engine                  = data.aws_rds_orderable_db_instance.test.engine
  identifier              = %[1]q
  instance_class          = data.aws_rds_orderable_db_instance.test.instance_class
  password                = "avoid-plaintext-passwords"
  username                = "tfacctest"
  skip_final_snapshot     = true
}

resource "aws_db_instance" "test" {
  identifier_prefix   = %[2]q
  instance_class      = aws_db_instance.source.instance_class
  replicate_source_db = aws_db_instance.source.id
  skip_final_snapshot = true
}
`, sourceName, identifierPrefix))
}

func testAccInstanceConfig_ReplicateSourceDB_nameGenerated(sourceName string) string {
	return acctest.ConfigCompose(
		testAccInstanceConfig_orderableClassMySQL(),
		fmt.Sprintf(`
resource "aws_db_instance" "source" {
  allocated_storage       = 5
  backup_retention_period = 1
  engine                  = data.aws_rds_orderable_db_instance.test.engine
  identifier              = %[1]q
  instance_class          = data.aws_rds_orderable_db_instance.test.instance_class
  password                = "avoid-plaintext-passwords"
  username                = "tfacctest"
  skip_final_snapshot     = true
}

resource "aws_db_instance" "test" {
  instance_class      = aws_db_instance.source.instance_class
  replicate_source_db = aws_db_instance.source.id
  skip_final_snapshot = true
}
`, sourceName))
}

func testAccInstanceConfig_ReplicateSourceDB_addLaterSetup() string {
	return acctest.ConfigCompose(
		testAccInstanceConfig_orderableClassMySQL(), `
resource "aws_db_instance" "source" {
  allocated_storage       = 5
  backup_retention_period = 1
  engine                  = data.aws_rds_orderable_db_instance.test.engine
  instance_class          = data.aws_rds_orderable_db_instance.test.instance_class
  password                = "avoid-plaintext-passwords"
  username                = "tfacctest"
  skip_final_snapshot     = true
}
`)
}

func testAccInstanceConfig_ReplicateSourceDB_addLater(rName string) string {
	return acctest.ConfigCompose(
		testAccInstanceConfig_ReplicateSourceDB_addLaterSetup(),
		fmt.Sprintf(`
resource "aws_db_instance" "test" {
  identifier          = %[1]q
  instance_class      = aws_db_instance.source.instance_class
  replicate_source_db = aws_db_instance.source.id
  skip_final_snapshot = true
}
`, rName))
}

func testAccInstanceConfig_ReplicateSourceDB_AllocatedStorage(rName string, allocatedStorage int) string {
	return acctest.ConfigCompose(testAccInstanceConfig_orderableClassMySQL(), fmt.Sprintf(`
resource "aws_db_instance" "source" {
  allocated_storage       = 5
  backup_retention_period = 1
  engine                  = data.aws_rds_orderable_db_instance.test.engine
  identifier              = "%[1]s-source"
  instance_class          = data.aws_rds_orderable_db_instance.test.instance_class
  password                = "avoid-plaintext-passwords"
  username                = "tfacctest"
  skip_final_snapshot     = true
}

resource "aws_db_instance" "test" {
  allocated_storage   = %[2]d
  identifier          = %[1]q
  instance_class      = aws_db_instance.source.instance_class
  replicate_source_db = aws_db_instance.source.id
  skip_final_snapshot = true
}
`, rName, allocatedStorage))
}

func testAccInstanceConfig_ReplicateSourceDB_Iops(rName string, iops int) string {
	return fmt.Sprintf(`
resource "aws_db_instance" "source" {
  allocated_storage       = 200
  backup_retention_period = 1
  engine                  = "mysql"
  identifier              = "%s-source"
  instance_class          = "db.t2.micro"
  password                = "avoid-plaintext-passwords"
  username                = "tfacctest"
  skip_final_snapshot     = true
  iops                    = 1100
  storage_type            = "io1"
}

resource "aws_db_instance" "test" {
  identifier          = %q
  instance_class      = aws_db_instance.source.instance_class
  replicate_source_db = aws_db_instance.source.id
  skip_final_snapshot = true
  iops                = %d
  storage_type        = "io1"
}
`, rName, rName, iops)
}

func testAccInstanceConfig_ReplicateSourceDB_AllocatedStorageAndIops(rName string, allocatedStorage, iops int) string {
	return fmt.Sprintf(`
resource "aws_db_instance" "source" {
  allocated_storage       = %[2]d
  backup_retention_period = 1
  engine                  = "mysql"
  identifier              = "%[1]s-source"
  instance_class          = "db.t2.micro"
  password                = "avoid-plaintext-passwords"
  username                = "tfacctest"
  skip_final_snapshot     = true
  iops                    = 1000
  storage_type            = "io1"
}

resource "aws_db_instance" "test" {
  allocated_storage   = %[2]d
  identifier          = %[1]q
  instance_class      = aws_db_instance.source.instance_class
  replicate_source_db = aws_db_instance.source.id
  skip_final_snapshot = true
  iops                = %[3]d
  storage_type        = "io1"
}
`, rName, allocatedStorage, iops)
}

func testAccInstanceConfig_ReplicateSourceDB_AllowMajorVersionUpgrade(rName string, allowMajorVersionUpgrade bool) string {
	return acctest.ConfigCompose(testAccInstanceConfig_orderableClassMySQL(), fmt.Sprintf(`
resource "aws_db_instance" "source" {
  allocated_storage       = 5
  backup_retention_period = 1
  engine                  = data.aws_rds_orderable_db_instance.test.engine
  identifier              = "%[1]s-source"
  instance_class          = data.aws_rds_orderable_db_instance.test.instance_class
  password                = "avoid-plaintext-passwords"
  username                = "tfacctest"
  skip_final_snapshot     = true
}

resource "aws_db_instance" "test" {
  allow_major_version_upgrade = %[2]t
  identifier                  = %[1]q
  instance_class              = aws_db_instance.source.instance_class
  replicate_source_db         = aws_db_instance.source.id
  skip_final_snapshot         = true
}
`, rName, allowMajorVersionUpgrade))
}

func testAccInstanceConfig_ReplicateSourceDB_AutoMinorVersionUpgrade(rName string, autoMinorVersionUpgrade bool) string {
	return acctest.ConfigCompose(testAccInstanceConfig_orderableClassMySQL(), fmt.Sprintf(`
resource "aws_db_instance" "source" {
  allocated_storage       = 5
  backup_retention_period = 1
  engine                  = data.aws_rds_orderable_db_instance.test.engine
  identifier              = "%[1]s-source"
  instance_class          = data.aws_rds_orderable_db_instance.test.instance_class
  password                = "avoid-plaintext-passwords"
  username                = "tfacctest"
  skip_final_snapshot     = true
}

resource "aws_db_instance" "test" {
  auto_minor_version_upgrade = %[2]t
  identifier                 = %[1]q
  instance_class             = aws_db_instance.source.instance_class
  replicate_source_db        = aws_db_instance.source.id
  skip_final_snapshot        = true
}
`, rName, autoMinorVersionUpgrade))
}

func testAccInstanceConfig_ReplicateSourceDB_AvailabilityZone(rName string) string {
	return acctest.ConfigCompose(
		testAccInstanceConfig_orderableClassMySQL(),
		acctest.ConfigAvailableAZsNoOptIn(),
		fmt.Sprintf(`
resource "aws_db_instance" "source" {
  allocated_storage       = 5
  backup_retention_period = 1
  engine                  = data.aws_rds_orderable_db_instance.test.engine
  identifier              = "%[1]s-source"
  instance_class          = data.aws_rds_orderable_db_instance.test.instance_class
  password                = "avoid-plaintext-passwords"
  username                = "tfacctest"
  skip_final_snapshot     = true
}

resource "aws_db_instance" "test" {
  availability_zone   = data.aws_availability_zones.available.names[0]
  identifier          = %[1]q
  instance_class      = aws_db_instance.source.instance_class
  replicate_source_db = aws_db_instance.source.id
  skip_final_snapshot = true
}
`, rName))
}

func testAccInstanceConfig_ReplicateSourceDB_BackupRetentionPeriod(rName string, backupRetentionPeriod int) string {
	return acctest.ConfigCompose(testAccInstanceConfig_orderableClassMySQL(), fmt.Sprintf(`
resource "aws_db_instance" "source" {
  allocated_storage       = 5
  backup_retention_period = 1
  engine                  = data.aws_rds_orderable_db_instance.test.engine
  identifier              = "%[1]s-source"
  instance_class          = data.aws_rds_orderable_db_instance.test.instance_class
  password                = "avoid-plaintext-passwords"
  username                = "tfacctest"
  skip_final_snapshot     = true
}

resource "aws_db_instance" "test" {
  backup_retention_period = %[2]d
  identifier              = %[1]q
  instance_class          = aws_db_instance.source.instance_class
  replicate_source_db     = aws_db_instance.source.id
  skip_final_snapshot     = true
}
`, rName, backupRetentionPeriod))
}

// We provide maintenance_window to prevent the following error from a randomly selected window:
// InvalidParameterValue: The backup window and maintenance window must not overlap.
func testAccInstanceConfig_ReplicateSourceDB_BackupWindow(rName, backupWindow, maintenanceWindow string) string {
	return acctest.ConfigCompose(testAccInstanceConfig_orderableClassMySQL(), fmt.Sprintf(`
resource "aws_db_instance" "source" {
  allocated_storage       = 5
  backup_retention_period = 1
  engine                  = data.aws_rds_orderable_db_instance.test.engine
  identifier              = "%[1]s-source"
  instance_class          = data.aws_rds_orderable_db_instance.test.instance_class
  password                = "avoid-plaintext-passwords"
  username                = "tfacctest"
  skip_final_snapshot     = true
}

resource "aws_db_instance" "test" {
  backup_window       = %[2]q
  identifier          = %[1]q
  instance_class      = aws_db_instance.source.instance_class
  maintenance_window  = %[3]q
  replicate_source_db = aws_db_instance.source.id
  skip_final_snapshot = true
}
`, rName, backupWindow, maintenanceWindow))
}

func testAccInstanceConfig_ReplicateSourceDB_DbSubnetGroupName(rName string) string {
	return acctest.ConfigCompose(
		acctest.ConfigAlternateRegionProvider(),
		acctest.ConfigAvailableAZsNoOptIn(),
		fmt.Sprintf(`
data "aws_availability_zones" "alternate" {
  provider = "awsalternate"

  state = "available"

  filter {
    name   = "opt-in-status"
    values = ["opt-in-not-required"]
  }
}

resource "aws_vpc" "alternate" {
  provider = "awsalternate"

  cidr_block = "10.1.0.0/16"

  tags = {
    Name = %[1]q
  }
}

resource "aws_vpc" "test" {
  cidr_block = "10.0.0.0/16"

  tags = {
    Name = %[1]q
  }
}

resource "aws_subnet" "alternate" {
  count    = 2
  provider = "awsalternate"

  availability_zone = data.aws_availability_zones.alternate.names[count.index]
  cidr_block        = "10.1.${count.index}.0/24"
  vpc_id            = aws_vpc.alternate.id

  tags = {
    Name = %[1]q
  }
}

resource "aws_subnet" "test" {
  count = 2

  availability_zone = data.aws_availability_zones.available.names[count.index]
  cidr_block        = "10.0.${count.index}.0/24"
  vpc_id            = aws_vpc.test.id

  tags = {
    Name = %[1]q
  }
}

resource "aws_db_subnet_group" "alternate" {
  provider = "awsalternate"

  name       = %[1]q
  subnet_ids = aws_subnet.alternate[*].id
}

resource "aws_db_subnet_group" "test" {
  name       = %[1]q
  subnet_ids = aws_subnet.test[*].id
}

data "aws_rds_orderable_db_instance" "test" {
  provider = "awsalternate"

  engine         = "mysql"
  engine_version = "5.6.35"
  license_model  = "general-public-license"
  storage_type   = "standard"

  preferred_instance_classes = ["db.t3.micro", "db.t2.micro", "db.t2.medium"]
}

resource "aws_db_instance" "source" {
  provider = "awsalternate"

  allocated_storage       = 5
  backup_retention_period = 1
  db_subnet_group_name    = aws_db_subnet_group.alternate.name
  engine                  = data.aws_rds_orderable_db_instance.test.engine
  identifier              = "%[1]s-source"
  instance_class          = data.aws_rds_orderable_db_instance.test.instance_class
  password                = "avoid-plaintext-passwords"
  username                = "tfacctest"
  skip_final_snapshot     = true
}

resource "aws_db_instance" "test" {
  db_subnet_group_name = aws_db_subnet_group.test.name
  identifier           = %[1]q
  instance_class       = aws_db_instance.source.instance_class
  replicate_source_db  = aws_db_instance.source.arn
  skip_final_snapshot  = true
}
`, rName))
}

// When testing needs to distinguish a second region and second account in the same region
// e.g. cross-region functionality with RAM shared subnets
func testAccAlternateAccountAndAlternateRegionProviderConfig() string {
	//lintignore:AT004
	return fmt.Sprintf(`
provider "awsalternateaccountalternateregion" {
  access_key = %[1]q
  profile    = %[2]q
  region     = %[3]q
  secret_key = %[4]q
}

provider "awsalternateaccountsameregion" {
  access_key = %[1]q
  profile    = %[2]q
  secret_key = %[4]q
}

provider "awssameaccountalternateregion" {
  region = %[3]q
}
`, os.Getenv(conns.EnvVarAlternateAccessKeyId), os.Getenv(conns.EnvVarAlternateProfile), acctest.AlternateRegion(), os.Getenv(conns.EnvVarAlternateSecretAccessKey))
}

func testAccInstanceConfig_ReplicateSourceDB_DbSubnetGroupName_RAMShared(rName string) string {
	return acctest.ConfigCompose(testAccAlternateAccountAndAlternateRegionProviderConfig(), fmt.Sprintf(`
data "aws_availability_zones" "alternateaccountsameregion" {
  provider = "awsalternateaccountsameregion"

  state = "available"

  filter {
    name   = "opt-in-status"
    values = ["opt-in-not-required"]
  }
}

data "aws_availability_zones" "sameaccountalternateregion" {
  provider = "awssameaccountalternateregion"

  state = "available"

  filter {
    name   = "opt-in-status"
    values = ["opt-in-not-required"]
  }
}

data "aws_organizations_organization" "test" {}

resource "aws_vpc" "sameaccountalternateregion" {
  provider = "awssameaccountalternateregion"

  cidr_block = "10.1.0.0/16"

  tags = {
    Name = %[1]q
  }
}

resource "aws_vpc" "alternateaccountsameregion" {
  provider = "awsalternateaccountsameregion"

  cidr_block = "10.0.0.0/16"

  tags = {
    Name = %[1]q
  }
}

resource "aws_subnet" "sameaccountalternateregion" {
  count    = 2
  provider = "awssameaccountalternateregion"

  availability_zone = data.aws_availability_zones.sameaccountalternateregion.names[count.index]
  cidr_block        = "10.1.${count.index}.0/24"
  vpc_id            = aws_vpc.sameaccountalternateregion.id

  tags = {
    Name = %[1]q
  }
}

resource "aws_subnet" "alternateaccountsameregion" {
  count    = 2
  provider = "awsalternateaccountsameregion"

  availability_zone = data.aws_availability_zones.alternateaccountsameregion.names[count.index]
  cidr_block        = "10.0.${count.index}.0/24"
  vpc_id            = aws_vpc.alternateaccountsameregion.id

  tags = {
    Name = %[1]q
  }
}

resource "aws_ram_resource_share" "alternateaccountsameregion" {
  provider = "awsalternateaccountsameregion"

  name = %[1]q
}

resource "aws_ram_principal_association" "alternateaccountsameregion" {
  provider = "awsalternateaccountsameregion"

  principal          = data.aws_organizations_organization.test.arn
  resource_share_arn = aws_ram_resource_share.alternateaccountsameregion.arn
}

resource "aws_ram_resource_association" "alternateaccountsameregion" {
  count    = 2
  provider = "awsalternateaccountsameregion"

  resource_arn       = aws_subnet.alternateaccountsameregion[count.index].arn
  resource_share_arn = aws_ram_resource_share.alternateaccountsameregion.id
}

resource "aws_db_subnet_group" "sameaccountalternateregion" {
  provider = "awssameaccountalternateregion"

  name       = %[1]q
  subnet_ids = aws_subnet.sameaccountalternateregion[*].id
}

resource "aws_db_subnet_group" "test" {
  depends_on = [aws_ram_principal_association.alternateaccountsameregion, aws_ram_resource_association.alternateaccountsameregion]

  name       = %[1]q
  subnet_ids = aws_subnet.alternateaccountsameregion[*].id
}

resource "aws_security_group" "test" {
  depends_on = [aws_ram_principal_association.alternateaccountsameregion, aws_ram_resource_association.alternateaccountsameregion]

  name   = %[1]q
  vpc_id = aws_vpc.alternateaccountsameregion.id
}

data "aws_rds_orderable_db_instance" "test" {
  provider = "awssameaccountalternateregion"

  engine         = "mysql"
  engine_version = "5.6.35"
  license_model  = "general-public-license"
  storage_type   = "standard"

  preferred_instance_classes = ["db.t3.micro", "db.t2.micro", "db.t2.medium"]
}

resource "aws_db_instance" "source" {
  provider = "awssameaccountalternateregion"

  allocated_storage       = 5
  backup_retention_period = 1
  db_subnet_group_name    = aws_db_subnet_group.sameaccountalternateregion.name
  engine                  = data.aws_rds_orderable_db_instance.test.engine
  identifier              = "%[1]s-source"
  instance_class          = data.aws_rds_orderable_db_instance.test.instance_class
  password                = "avoid-plaintext-passwords"
  username                = "tfacctest"
  skip_final_snapshot     = true
}

resource "aws_db_instance" "test" {
  db_subnet_group_name   = aws_db_subnet_group.test.name
  identifier             = %[1]q
  instance_class         = aws_db_instance.source.instance_class
  replicate_source_db    = aws_db_instance.source.arn
  skip_final_snapshot    = true
  vpc_security_group_ids = [aws_security_group.test.id]
}
`, rName))
}

func testAccInstanceConfig_ReplicateSourceDB_DbSubnetGroupName_VPCSecurityGroupIDs(rName string) string {
	return acctest.ConfigCompose(
		acctest.ConfigAlternateRegionProvider(),
		acctest.ConfigAvailableAZsNoOptIn(),
		fmt.Sprintf(`
data "aws_availability_zones" "alternate" {
  provider = "awsalternate"

  state = "available"

  filter {
    name   = "opt-in-status"
    values = ["opt-in-not-required"]
  }
}

resource "aws_vpc" "alternate" {
  provider = "awsalternate"

  cidr_block = "10.1.0.0/16"

  tags = {
    Name = %[1]q
  }
}

resource "aws_vpc" "test" {
  cidr_block = "10.0.0.0/16"

  tags = {
    Name = %[1]q
  }
}

resource "aws_security_group" "test" {
  name   = %[1]q
  vpc_id = aws_vpc.test.id
}

resource "aws_subnet" "alternate" {
  count    = 2
  provider = "awsalternate"

  availability_zone = data.aws_availability_zones.alternate.names[count.index]
  cidr_block        = "10.1.${count.index}.0/24"
  vpc_id            = aws_vpc.alternate.id

  tags = {
    Name = %[1]q
  }
}

resource "aws_subnet" "test" {
  count = 2

  availability_zone = data.aws_availability_zones.available.names[count.index]
  cidr_block        = "10.0.${count.index}.0/24"
  vpc_id            = aws_vpc.test.id

  tags = {
    Name = %[1]q
  }
}

resource "aws_db_subnet_group" "alternate" {
  provider = "awsalternate"

  name       = %[1]q
  subnet_ids = aws_subnet.alternate[*].id
}

resource "aws_db_subnet_group" "test" {
  name       = %[1]q
  subnet_ids = aws_subnet.test[*].id
}

data "aws_rds_orderable_db_instance" "test" {
  provider = "awsalternate"

  engine         = "mysql"
  engine_version = "5.6.35"
  license_model  = "general-public-license"
  storage_type   = "standard"

  preferred_instance_classes = ["db.t3.micro", "db.t2.micro", "db.t2.medium"]
}

resource "aws_db_instance" "source" {
  provider = "awsalternate"

  allocated_storage       = 5
  backup_retention_period = 1
  db_subnet_group_name    = aws_db_subnet_group.alternate.name
  engine                  = data.aws_rds_orderable_db_instance.test.engine
  identifier              = "%[1]s-source"
  instance_class          = data.aws_rds_orderable_db_instance.test.instance_class
  password                = "avoid-plaintext-passwords"
  username                = "tfacctest"
  skip_final_snapshot     = true
}

resource "aws_db_instance" "test" {
  db_subnet_group_name   = aws_db_subnet_group.test.name
  identifier             = %[1]q
  instance_class         = aws_db_instance.source.instance_class
  replicate_source_db    = aws_db_instance.source.arn
  skip_final_snapshot    = true
  vpc_security_group_ids = [aws_security_group.test.id]
}
`, rName))
}

func testAccInstanceConfig_ReplicateSourceDB_DeletionProtection(rName string, deletionProtection bool) string {
	return acctest.ConfigCompose(testAccInstanceConfig_orderableClassMySQL(), fmt.Sprintf(`
resource "aws_db_instance" "source" {
  allocated_storage       = 5
  backup_retention_period = 1
  engine                  = data.aws_rds_orderable_db_instance.test.engine
  identifier              = "%[1]s-source"
  instance_class          = data.aws_rds_orderable_db_instance.test.instance_class
  password                = "avoid-plaintext-passwords"
  username                = "tfacctest"
  skip_final_snapshot     = true
}

resource "aws_db_instance" "test" {
  deletion_protection = %[2]t
  identifier          = %[1]q
  instance_class      = aws_db_instance.source.instance_class
  replicate_source_db = aws_db_instance.source.id
  skip_final_snapshot = true
}
`, rName, deletionProtection))
}

func testAccInstanceConfig_ReplicateSourceDB_IAMDatabaseAuthenticationEnabled(rName string, iamDatabaseAuthenticationEnabled bool) string {
	return acctest.ConfigCompose(testAccInstanceConfig_orderableClassMySQL(), fmt.Sprintf(`
resource "aws_db_instance" "source" {
  allocated_storage       = 5
  backup_retention_period = 1
  engine                  = data.aws_rds_orderable_db_instance.test.engine
  identifier              = "%[1]s-source"
  instance_class          = data.aws_rds_orderable_db_instance.test.instance_class
  password                = "avoid-plaintext-passwords"
  username                = "tfacctest"
  skip_final_snapshot     = true
}

resource "aws_db_instance" "test" {
  iam_database_authentication_enabled = %[2]t
  identifier                          = %[1]q
  instance_class                      = aws_db_instance.source.instance_class
  replicate_source_db                 = aws_db_instance.source.id
  skip_final_snapshot                 = true
}
`, rName, iamDatabaseAuthenticationEnabled))
}

// We provide backup_window to prevent the following error from a randomly selected window:
// InvalidParameterValue: The backup window and maintenance window must not overlap.
func testAccInstanceConfig_ReplicateSourceDB_MaintenanceWindow(rName, backupWindow, maintenanceWindow string) string {
	return acctest.ConfigCompose(testAccInstanceConfig_orderableClassMySQL(), fmt.Sprintf(`
resource "aws_db_instance" "source" {
  allocated_storage       = 5
  backup_retention_period = 1
  engine                  = data.aws_rds_orderable_db_instance.test.engine
  identifier              = "%[1]s-source"
  instance_class          = data.aws_rds_orderable_db_instance.test.instance_class
  password                = "avoid-plaintext-passwords"
  username                = "tfacctest"
  skip_final_snapshot     = true
}

resource "aws_db_instance" "test" {
  backup_window       = %[2]q
  identifier          = %[1]q
  instance_class      = aws_db_instance.source.instance_class
  maintenance_window  = %[3]q
  replicate_source_db = aws_db_instance.source.id
  skip_final_snapshot = true
}
`, rName, backupWindow, maintenanceWindow))
}

func testAccInstanceConfig_ReplicateSourceDB_MaxAllocatedStorage(rName string, maxAllocatedStorage int) string {
	return acctest.ConfigCompose(testAccInstanceConfig_orderableClassMySQL(), fmt.Sprintf(`
resource "aws_db_instance" "source" {
  allocated_storage       = 5
  backup_retention_period = 1
  engine                  = data.aws_rds_orderable_db_instance.test.engine
  identifier              = "%[1]s-source"
  instance_class          = data.aws_rds_orderable_db_instance.test.instance_class
  password                = "avoid-plaintext-passwords"
  username                = "tfacctest"
  skip_final_snapshot     = true
}

resource "aws_db_instance" "test" {
  allocated_storage     = aws_db_instance.source.allocated_storage
  identifier            = %[1]q
  instance_class        = aws_db_instance.source.instance_class
  max_allocated_storage = %[2]d
  replicate_source_db   = aws_db_instance.source.id
  skip_final_snapshot   = true
}
`, rName, maxAllocatedStorage))
}

func testAccInstanceConfig_ReplicateSourceDB_Monitoring(rName string, monitoringInterval int) string {
	return acctest.ConfigCompose(
		testAccInstanceConfig_orderableClassMySQL(),
		testAccInstanceConfig_MonitoringRole(rName),
		fmt.Sprintf(`
resource "aws_db_instance" "source" {
  allocated_storage       = 5
  backup_retention_period = 1
  engine                  = data.aws_rds_orderable_db_instance.test.engine
  identifier              = "%[1]s-source"
  instance_class          = data.aws_rds_orderable_db_instance.test.instance_class
  password                = "avoid-plaintext-passwords"
  username                = "tfacctest"
  skip_final_snapshot     = true
}

resource "aws_db_instance" "test" {
  identifier          = %[1]q
  instance_class      = aws_db_instance.source.instance_class
  monitoring_interval = %[2]d
  monitoring_role_arn = aws_iam_role.test.arn
  replicate_source_db = aws_db_instance.source.id
  skip_final_snapshot = true
}
`, rName, monitoringInterval))
}

func testAccInstanceConfig_ReplicateSourceDB_MultiAZ(rName string, multiAz bool) string {
	return acctest.ConfigCompose(testAccInstanceConfig_orderableClassMySQL(), fmt.Sprintf(`
resource "aws_db_instance" "source" {
  allocated_storage       = 5
  backup_retention_period = 1
  engine                  = data.aws_rds_orderable_db_instance.test.engine
  identifier              = "%[1]s-source"
  instance_class          = data.aws_rds_orderable_db_instance.test.instance_class
  password                = "avoid-plaintext-passwords"
  username                = "tfacctest"
  skip_final_snapshot     = true
}

resource "aws_db_instance" "test" {
  identifier          = %[1]q
  instance_class      = aws_db_instance.source.instance_class
  multi_az            = %[2]t
  replicate_source_db = aws_db_instance.source.id
  skip_final_snapshot = true
}
`, rName, multiAz))
}

func testAccInstanceConfig_ReplicateSourceDB_ParameterGroupName_sameSetOnBoth(rName string) string {
	return acctest.ConfigCompose(
		testAccInstanceConfig_orderableClassMySQL(),
		fmt.Sprintf(`
resource "aws_db_parameter_group" "test" {
  family = "mysql5.6"
  name   = %[1]q

  parameter {
    name  = "sync_binlog"
    value = 0
  }
}

resource "aws_db_instance" "source" {
  allocated_storage       = 5
  backup_retention_period = 1
  engine                  = data.aws_rds_orderable_db_instance.test.engine
  engine_version          = data.aws_rds_orderable_db_instance.test.engine_version
  identifier              = "%[1]s-source"
  instance_class          = data.aws_rds_orderable_db_instance.test.instance_class
  parameter_group_name    = aws_db_parameter_group.test.id
  password                = "avoid-plaintext-passwords"
  username                = "tfacctest"
  skip_final_snapshot     = true
}

resource "aws_db_instance" "test" {
  identifier           = %[1]q
  instance_class       = aws_db_instance.source.instance_class
  parameter_group_name = aws_db_parameter_group.test.id
  replicate_source_db  = aws_db_instance.source.id
  skip_final_snapshot  = true
}
`, rName))
}

func testAccInstanceConfig_ReplicateSourceDB_ParameterGroupName_differentSetOnBoth(rName string) string {
	return acctest.ConfigCompose(
		testAccInstanceConfig_orderableClassMySQL(),
		fmt.Sprintf(`
resource "aws_db_instance" "test" {
  identifier           = %[1]q
  instance_class       = aws_db_instance.source.instance_class
  parameter_group_name = aws_db_parameter_group.test.id
  replicate_source_db  = aws_db_instance.source.id
  skip_final_snapshot  = true
}

resource "aws_db_parameter_group" "test" {
  family = "mysql5.6"
  name   = %[1]q

  parameter {
    name  = "sync_binlog"
    value = 0
  }
}

resource "aws_db_instance" "source" {
  allocated_storage       = 5
  backup_retention_period = 1
  engine                  = data.aws_rds_orderable_db_instance.test.engine
  engine_version          = data.aws_rds_orderable_db_instance.test.engine_version
  identifier              = "%[1]s-source"
  instance_class          = data.aws_rds_orderable_db_instance.test.instance_class
  parameter_group_name    = aws_db_parameter_group.source.id
  password                = "avoid-plaintext-passwords"
  username                = "tfacctest"
  skip_final_snapshot     = true
}

resource "aws_db_parameter_group" "source" {
  family = "mysql5.6"
  name   = "%[1]s-source"

  parameter {
    name  = "sync_binlog"
    value = 0
  }
}
`, rName))
}

func testAccInstanceConfig_ReplicateSourceDB_ParameterGroupName_replicaCopiesValue(rName string) string {
	return acctest.ConfigCompose(
		testAccInstanceConfig_orderableClassMySQL(),
		fmt.Sprintf(`
resource "aws_db_parameter_group" "test" {
  family = "mysql5.6"
  name   = %[1]q

  parameter {
    name  = "sync_binlog"
    value = 0
  }
}

resource "aws_db_instance" "source" {
  allocated_storage       = 5
  backup_retention_period = 1
  engine                  = data.aws_rds_orderable_db_instance.test.engine
  engine_version          = data.aws_rds_orderable_db_instance.test.engine_version
  identifier              = "%[1]s-source"
  instance_class          = data.aws_rds_orderable_db_instance.test.instance_class
  parameter_group_name    = aws_db_parameter_group.test.id
  password                = "avoid-plaintext-passwords"
  username                = "tfacctest"
  skip_final_snapshot     = true
}

resource "aws_db_instance" "test" {
  identifier          = %[1]q
  instance_class      = aws_db_instance.source.instance_class
  replicate_source_db = aws_db_instance.source.id
  skip_final_snapshot = true
}
`, rName))
}

func testAccInstanceConfig_ReplicateSourceDB_ParameterGroupName_setOnReplica(rName string) string {
	return acctest.ConfigCompose(
		testAccInstanceConfig_orderableClassMySQL(),
		fmt.Sprintf(`
resource "aws_db_parameter_group" "test" {
  family = "mysql8.0"
  name   = %[1]q

  parameter {
    name  = "sync_binlog"
    value = 0
  }
}

resource "aws_db_instance" "source" {
  allocated_storage       = 5
  backup_retention_period = 1
  engine                  = data.aws_rds_orderable_db_instance.test.engine
  engine_version          = data.aws_rds_orderable_db_instance.test.engine_version
  identifier              = "%[1]s-source"
  instance_class          = data.aws_rds_orderable_db_instance.test.instance_class
  password                = "avoid-plaintext-passwords"
  username                = "tfacctest"
  skip_final_snapshot     = true
}

resource "aws_db_instance" "test" {
  identifier           = %[1]q
  instance_class       = aws_db_instance.source.instance_class
  parameter_group_name = aws_db_parameter_group.test.id
  replicate_source_db  = aws_db_instance.source.id
  skip_final_snapshot  = true
}
`, rName))
}

func testAccInstanceConfig_ReplicateSourceDB_Port(rName string, port int) string {
	return acctest.ConfigCompose(testAccInstanceConfig_orderableClassMySQL(), fmt.Sprintf(`
resource "aws_db_instance" "source" {
  allocated_storage       = 5
  backup_retention_period = 1
  engine                  = data.aws_rds_orderable_db_instance.test.engine
  identifier              = "%[1]s-source"
  instance_class          = data.aws_rds_orderable_db_instance.test.instance_class
  password                = "avoid-plaintext-passwords"
  username                = "tfacctest"
  skip_final_snapshot     = true
}

resource "aws_db_instance" "test" {
  identifier          = %[1]q
  instance_class      = aws_db_instance.source.instance_class
  port                = %[2]d
  replicate_source_db = aws_db_instance.source.id
  skip_final_snapshot = true
}
`, rName, port))
}

func testAccInstanceConfig_ReplicateSourceDB_VPCSecurityGroupIDs(rName string) string {
	return acctest.ConfigCompose(testAccInstanceConfig_orderableClassMySQL(), fmt.Sprintf(`
data "aws_vpc" "default" {
  default = true
}

resource "aws_security_group" "test" {
  name   = %[1]q
  vpc_id = data.aws_vpc.default.id
}

resource "aws_db_instance" "source" {
  allocated_storage       = 5
  backup_retention_period = 1
  engine                  = data.aws_rds_orderable_db_instance.test.engine
  identifier              = "%[1]s-source"
  instance_class          = data.aws_rds_orderable_db_instance.test.instance_class
  password                = "avoid-plaintext-passwords"
  username                = "tfacctest"
  skip_final_snapshot     = true
}

resource "aws_db_instance" "test" {
  identifier             = %[1]q
  instance_class         = aws_db_instance.source.instance_class
  replicate_source_db    = aws_db_instance.source.id
  skip_final_snapshot    = true
  vpc_security_group_ids = [aws_security_group.test.id]
}
`, rName))
}

func testAccInstanceConfig_ReplicateSourceDB_CACertificateIdentifier(rName string) string {
	return acctest.ConfigCompose(
		testAccInstanceConfig_orderableClassMySQL(),
		fmt.Sprintf(`
data "aws_rds_certificate" "latest" {
  latest_valid_till = true
}

resource "aws_db_instance" "source" {
  allocated_storage       = 5
  backup_retention_period = 1
  engine                  = data.aws_rds_orderable_db_instance.test.engine
  identifier              = "%[1]s-source"
  instance_class          = data.aws_rds_orderable_db_instance.test.instance_class
  password                = "avoid-plaintext-passwords"
  username                = "tfacctest"
  ca_cert_identifier      = data.aws_rds_certificate.latest.id
  skip_final_snapshot     = true
}

resource "aws_db_instance" "test" {
  identifier          = %[1]q
  instance_class      = aws_db_instance.source.instance_class
  replicate_source_db = aws_db_instance.source.id
  ca_cert_identifier  = data.aws_rds_certificate.latest.id
  skip_final_snapshot = true
}
`, rName))
}

func testAccInstanceConfig_ReplicateSourceDB_ReplicaMode(rName string) string {
	return fmt.Sprintf(`
data "aws_rds_orderable_db_instance" "test" {
  engine         = "oracle-ee"
  engine_version = "19.0.0.0.ru-2021-07.rur-2021-07.r1"
  license_model  = "bring-your-own-license"
  storage_type   = "gp2"

  preferred_instance_classes = ["db.t3.medium", "db.t2.medium"]
}

resource "aws_db_instance" "source" {
  identifier              = "%[1]s-source"
  allocated_storage       = 20
  backup_retention_period = 1
  engine                  = data.aws_rds_orderable_db_instance.test.engine
  engine_version          = data.aws_rds_orderable_db_instance.test.engine_version
  instance_class          = data.aws_rds_orderable_db_instance.test.instance_class
  storage_type            = data.aws_rds_orderable_db_instance.test.storage_type
  password                = "avoid-plaintext-passwords"
  username                = "tfacctest"
  skip_final_snapshot     = true
}

resource "aws_db_instance" "test" {
  identifier          = %[1]q
  instance_class      = aws_db_instance.source.instance_class
  replica_mode        = "mounted"
  replicate_source_db = aws_db_instance.source.id
  skip_final_snapshot = true
}
`, rName)
}

func testAccInstanceConfig_ReplicateSourceDB_ParameterGroupTwoStep_Setup(rName string) string {
	return acctest.ConfigCompose(
		fmt.Sprintf(`
data "aws_rds_orderable_db_instance" "test" {
  engine         = "oracle-ee"
  engine_version = "19.0.0.0.ru-2021-07.rur-2021-07.r1"
  license_model  = "bring-your-own-license"
  storage_type   = "gp2"

  # Oracle requires at least a medium instance as a replica source
  preferred_instance_classes = ["db.t3.medium"]
}

resource "aws_db_instance" "source" {
  identifier              = "%[1]s-source"
  allocated_storage       = 20
  engine                  = data.aws_rds_orderable_db_instance.test.engine
  engine_version          = data.aws_rds_orderable_db_instance.test.engine_version
  instance_class          = data.aws_rds_orderable_db_instance.test.instance_class
  storage_type            = data.aws_rds_orderable_db_instance.test.storage_type
  name                    = "MAINDB"
  username                = "oadmin"
  password                = "avoid-plaintext-passwords"
  skip_final_snapshot     = true
  apply_immediately       = true
  backup_retention_period = 3

  parameter_group_name = "default.oracle-ee-19"
  character_set_name   = "AL32UTF8"
  timeouts {
    update = "120m"
  }
  ca_cert_identifier = "rds-ca-2019"
}
`, rName))
}

func testAccInstanceConfig_ReplicateSourceDB_ParameterGroupTwoStep(rName string) string {
	return acctest.ConfigCompose(
		testAccInstanceConfig_ReplicateSourceDB_ParameterGroupTwoStep_Setup(rName),
		fmt.Sprintf(`
resource "aws_db_instance" "test" {
  identifier          = %[1]q
  replicate_source_db = aws_db_instance.source.id

  instance_class      = data.aws_rds_orderable_db_instance.test.instance_class
  skip_final_snapshot = true
  apply_immediately   = true

  parameter_group_name = aws_db_parameter_group.test.id
  ca_cert_identifier   = "rds-ca-2019"

  timeouts {
    update = "120m"
  }
}

resource "aws_db_parameter_group" "test" {
  family = "oracle-ee-19"
  name   = %[1]q
}
`, rName))
}

func testAccInstanceConfig_MonitoringRole(rName string) string {
	return fmt.Sprintf(`
data "aws_partition" "current" {}

resource "aws_iam_role" "test" {
  name = %[1]q

  assume_role_policy = <<EOF
{
  "Version": "2012-10-17",
  "Statement": [
    {
      "Sid": "",
      "Effect": "Allow",
      "Principal": {
        "Service": "monitoring.rds.${data.aws_partition.current.dns_suffix}"
      },
      "Action": "sts:AssumeRole"
    }
  ]
}
EOF
}

resource "aws_iam_role_policy_attachment" "test" {
  policy_arn = "arn:${data.aws_partition.current.partition}:iam::aws:policy/service-role/AmazonRDSEnhancedMonitoringRole"
  role       = aws_iam_role.test.name
}
`, rName)
}

func testAccInstanceConfig_SnapshotIdentifier(rName string) string {
	return acctest.ConfigCompose(
		testAccInstanceConfig_orderableClassMariadb(),
		fmt.Sprintf(`
resource "aws_db_instance" "source" {
  allocated_storage   = 5
  engine              = data.aws_rds_orderable_db_instance.test.engine
  identifier          = "%[1]s-source"
  instance_class      = data.aws_rds_orderable_db_instance.test.instance_class
  password            = "avoid-plaintext-passwords"
  username            = "tfacctest"
  skip_final_snapshot = true
}

resource "aws_db_snapshot" "test" {
  db_instance_identifier = aws_db_instance.source.id
  db_snapshot_identifier = %[1]q
}

resource "aws_db_instance" "test" {
  identifier          = %[1]q
  instance_class      = aws_db_instance.source.instance_class
  snapshot_identifier = aws_db_snapshot.test.id
  skip_final_snapshot = true
}
`, rName))
}

func testAccInstanceConfig_SnapshotIdentifier_namePrefix(identifierPrefix, sourceName string) string {
	return acctest.ConfigCompose(
		testAccInstanceConfig_orderableClassMariadb(),
		fmt.Sprintf(`
resource "aws_db_instance" "source" {
  allocated_storage   = 5
  engine              = data.aws_rds_orderable_db_instance.test.engine
  identifier          = %[1]q
  instance_class      = data.aws_rds_orderable_db_instance.test.instance_class
  password            = "avoid-plaintext-passwords"
  username            = "tfacctest"
  skip_final_snapshot = true
}

resource "aws_db_snapshot" "test" {
  db_instance_identifier = aws_db_instance.source.id
  db_snapshot_identifier = %[1]q
}

resource "aws_db_instance" "test" {
  identifier_prefix   = %[2]q
  instance_class      = aws_db_instance.source.instance_class
  snapshot_identifier = aws_db_snapshot.test.id
  skip_final_snapshot = true
}
`, sourceName, identifierPrefix))
}

func testAccInstanceConfig_SnapshotIdentifier_nameGenerated(sourceName string) string {
	return acctest.ConfigCompose(
		testAccInstanceConfig_orderableClassMariadb(),
		fmt.Sprintf(`
resource "aws_db_instance" "source" {
  allocated_storage   = 5
  engine              = data.aws_rds_orderable_db_instance.test.engine
  identifier          = %[1]q
  instance_class      = data.aws_rds_orderable_db_instance.test.instance_class
  password            = "avoid-plaintext-passwords"
  username            = "tfacctest"
  skip_final_snapshot = true
}

resource "aws_db_snapshot" "test" {
  db_instance_identifier = aws_db_instance.source.id
  db_snapshot_identifier = %[1]q
}

resource "aws_db_instance" "test" {
  instance_class      = aws_db_instance.source.instance_class
  snapshot_identifier = aws_db_snapshot.test.id
  skip_final_snapshot = true
}
`, sourceName))
}

func testAccInstanceConfig_SnapshotIdentifier_AssociationRemoved(rName string) string {
	return acctest.ConfigCompose(
		testAccInstanceConfig_orderableClassMariadb(),
		fmt.Sprintf(`
resource "aws_db_instance" "source" {
  allocated_storage   = 5
  engine              = data.aws_rds_orderable_db_instance.test.engine
  identifier          = "%[1]s-source"
  instance_class      = data.aws_rds_orderable_db_instance.test.instance_class
  password            = "avoid-plaintext-passwords"
  username            = "tfacctest"
  skip_final_snapshot = true
}

resource "aws_db_snapshot" "test" {
  db_instance_identifier = aws_db_instance.source.id
  db_snapshot_identifier = %[1]q
}

resource "aws_db_instance" "test" {
  identifier          = %[1]q
  instance_class      = aws_db_instance.source.instance_class
  skip_final_snapshot = true
}
`, rName))
}

func testAccInstanceConfig_SnapshotIdentifier_AllocatedStorage(rName string, allocatedStorage int) string {
	return acctest.ConfigCompose(testAccInstanceConfig_orderableClassMariadb(), fmt.Sprintf(`
resource "aws_db_instance" "source" {
  allocated_storage   = 5
  engine              = data.aws_rds_orderable_db_instance.test.engine
  identifier          = "%[1]s-source"
  instance_class      = data.aws_rds_orderable_db_instance.test.instance_class
  password            = "avoid-plaintext-passwords"
  username            = "tfacctest"
  skip_final_snapshot = true
}

resource "aws_db_snapshot" "test" {
  db_instance_identifier = aws_db_instance.source.id
  db_snapshot_identifier = %[1]q
}

resource "aws_db_instance" "test" {
  allocated_storage   = %[2]d
  identifier          = %[1]q
  instance_class      = aws_db_instance.source.instance_class
  snapshot_identifier = aws_db_snapshot.test.id
  skip_final_snapshot = true
}
`, rName, allocatedStorage))
}

func testAccInstanceConfig_SnapshotIdentifier_Io1Storage(rName string, iops int) string {
	return fmt.Sprintf(`
data "aws_rds_orderable_db_instance" "test" {
  engine         = "mariadb"
  engine_version = "10.5.12"
  license_model  = "general-public-license"
  storage_type   = "io1"

  preferred_instance_classes = ["db.t3.micro", "db.t2.micro", "db.t2.medium"]
}

resource "aws_db_instance" "source" {
  allocated_storage   = 200
  engine              = data.aws_rds_orderable_db_instance.test.engine
  identifier          = "%[1]s-source"
  instance_class      = data.aws_rds_orderable_db_instance.test.instance_class
  password            = "avoid-plaintext-passwords"
  username            = "tfacctest"
  skip_final_snapshot = true
}

resource "aws_db_snapshot" "test" {
  db_instance_identifier = aws_db_instance.source.id
  db_snapshot_identifier = %[1]q
}

resource "aws_db_instance" "test" {
  identifier          = %[1]q
  instance_class      = aws_db_instance.source.instance_class
  snapshot_identifier = aws_db_snapshot.test.id
  skip_final_snapshot = true
  allocated_storage   = 200
  iops                = %[2]d
  storage_type        = data.aws_rds_orderable_db_instance.test.storage_type
}
`, rName, iops)
}

func testAccInstanceConfig_SnapshotIdentifier_AllowMajorVersionUpgrade(rName string, allowMajorVersionUpgrade bool) string {
	return fmt.Sprintf(`
data "aws_rds_orderable_db_instance" "postgres10" {
  engine         = "postgres"
  engine_version = "10.1"
  license_model  = "postgresql-license"
  storage_type   = "standard"

  preferred_instance_classes = ["db.t3.micro", "db.t2.micro", "db.t2.medium"]
}

resource "aws_db_instance" "source" {
  allocated_storage   = 5
  engine              = data.aws_rds_orderable_db_instance.postgres10.engine
  engine_version      = data.aws_rds_orderable_db_instance.postgres10.engine_version
  identifier          = "%[1]s-source"
  instance_class      = data.aws_rds_orderable_db_instance.postgres10.instance_class
  password            = "avoid-plaintext-passwords"
  username            = "tfacctest"
  skip_final_snapshot = true
}

resource "aws_db_snapshot" "test" {
  db_instance_identifier = aws_db_instance.source.id
  db_snapshot_identifier = %[1]q
}

data "aws_rds_orderable_db_instance" "postgres11" {
  engine         = "postgres"
  engine_version = "11.1"
  license_model  = "postgresql-license"
  storage_type   = "standard"

  preferred_instance_classes = ["db.t3.micro", "db.t2.micro", "db.t2.medium"]
}

resource "aws_db_instance" "test" {
  allow_major_version_upgrade = %[2]t
  engine                      = data.aws_rds_orderable_db_instance.postgres11.engine
  engine_version              = data.aws_rds_orderable_db_instance.postgres11.engine_version
  identifier                  = %[1]q
  instance_class              = aws_db_instance.source.instance_class
  snapshot_identifier         = aws_db_snapshot.test.id
  skip_final_snapshot         = true
}
`, rName, allowMajorVersionUpgrade)
}

func testAccInstanceConfig_SnapshotIdentifier_AutoMinorVersionUpgrade(rName string, autoMinorVersionUpgrade bool) string {
	return acctest.ConfigCompose(testAccInstanceConfig_orderableClassMariadb(), fmt.Sprintf(`
resource "aws_db_instance" "source" {
  allocated_storage   = 5
  engine              = data.aws_rds_orderable_db_instance.test.engine
  identifier          = "%[1]s-source"
  instance_class      = data.aws_rds_orderable_db_instance.test.instance_class
  password            = "avoid-plaintext-passwords"
  username            = "tfacctest"
  skip_final_snapshot = true
}

resource "aws_db_snapshot" "test" {
  db_instance_identifier = aws_db_instance.source.id
  db_snapshot_identifier = %[1]q
}

resource "aws_db_instance" "test" {
  auto_minor_version_upgrade = %[2]t
  identifier                 = %[1]q
  instance_class             = aws_db_instance.source.instance_class
  snapshot_identifier        = aws_db_snapshot.test.id
  skip_final_snapshot        = true
}
`, rName, autoMinorVersionUpgrade))
}

func testAccInstanceConfig_SnapshotIdentifier_AvailabilityZone(rName string) string {
	return acctest.ConfigCompose(
		testAccInstanceConfig_orderableClassMariadb(),
		acctest.ConfigAvailableAZsNoOptIn(),
		fmt.Sprintf(`
resource "aws_db_instance" "source" {
  allocated_storage   = 5
  engine              = data.aws_rds_orderable_db_instance.test.engine
  identifier          = "%[1]s-source"
  instance_class      = data.aws_rds_orderable_db_instance.test.instance_class
  password            = "avoid-plaintext-passwords"
  username            = "tfacctest"
  skip_final_snapshot = true
}

resource "aws_db_snapshot" "test" {
  db_instance_identifier = aws_db_instance.source.id
  db_snapshot_identifier = %[1]q
}

resource "aws_db_instance" "test" {
  availability_zone   = data.aws_availability_zones.available.names[0]
  identifier          = %[1]q
  instance_class      = aws_db_instance.source.instance_class
  snapshot_identifier = aws_db_snapshot.test.id
  skip_final_snapshot = true
}
`, rName))
}

func testAccInstanceConfig_SnapshotIdentifier_BackupRetentionPeriod(rName string, backupRetentionPeriod int) string {
	return acctest.ConfigCompose(testAccInstanceConfig_orderableClassMariadb(), fmt.Sprintf(`
resource "aws_db_instance" "source" {
  allocated_storage   = 5
  engine              = data.aws_rds_orderable_db_instance.test.engine
  identifier          = "%[1]s-source"
  instance_class      = data.aws_rds_orderable_db_instance.test.instance_class
  password            = "avoid-plaintext-passwords"
  username            = "tfacctest"
  skip_final_snapshot = true
}

resource "aws_db_snapshot" "test" {
  db_instance_identifier = aws_db_instance.source.id
  db_snapshot_identifier = %[1]q
}

resource "aws_db_instance" "test" {
  backup_retention_period = %[2]d
  identifier              = %[1]q
  instance_class          = aws_db_instance.source.instance_class
  snapshot_identifier     = aws_db_snapshot.test.id
  skip_final_snapshot     = true
}
`, rName, backupRetentionPeriod))
}

func testAccInstanceConfig_SnapshotIdentifier_BackupRetentionPeriod_Unset(rName string) string {
	return acctest.ConfigCompose(testAccInstanceConfig_orderableClassMariadb(), fmt.Sprintf(`
resource "aws_db_instance" "source" {
  allocated_storage       = 5
  backup_retention_period = 1
  engine                  = data.aws_rds_orderable_db_instance.test.engine
  identifier              = "%[1]s-source"
  instance_class          = data.aws_rds_orderable_db_instance.test.instance_class
  password                = "avoid-plaintext-passwords"
  username                = "tfacctest"
  skip_final_snapshot     = true
}

resource "aws_db_snapshot" "test" {
  db_instance_identifier = aws_db_instance.source.id
  db_snapshot_identifier = %[1]q
}

resource "aws_db_instance" "test" {
  backup_retention_period = 0
  identifier              = %[1]q
  instance_class          = aws_db_instance.source.instance_class
  snapshot_identifier     = aws_db_snapshot.test.id
  skip_final_snapshot     = true
}
`, rName))
}

// We provide maintenance_window to prevent the following error from a randomly selected window:
// InvalidParameterValue: The backup window and maintenance window must not overlap.
func testAccInstanceConfig_SnapshotIdentifier_BackupWindow(rName, backupWindow, maintenanceWindow string) string {
	return acctest.ConfigCompose(testAccInstanceConfig_orderableClassMariadb(), fmt.Sprintf(`
resource "aws_db_instance" "source" {
  allocated_storage   = 5
  engine              = data.aws_rds_orderable_db_instance.test.engine
  identifier          = "%[1]s-source"
  instance_class      = data.aws_rds_orderable_db_instance.test.instance_class
  password            = "avoid-plaintext-passwords"
  username            = "tfacctest"
  skip_final_snapshot = true
}

resource "aws_db_snapshot" "test" {
  db_instance_identifier = aws_db_instance.source.id
  db_snapshot_identifier = %[1]q
}

resource "aws_db_instance" "test" {
  backup_window       = %[2]q
  identifier          = %[1]q
  instance_class      = aws_db_instance.source.instance_class
  maintenance_window  = %[3]q
  snapshot_identifier = aws_db_snapshot.test.id
  skip_final_snapshot = true
}
`, rName, backupWindow, maintenanceWindow))
}

func testAccInstanceConfig_SnapshotIdentifier_DBSubnetGroupName(rName string) string {
	return acctest.ConfigCompose(
		testAccInstanceConfig_orderableClassMariadb(),
		acctest.ConfigAvailableAZsNoOptIn(),
		fmt.Sprintf(`
resource "aws_vpc" "test" {
  cidr_block = "10.0.0.0/16"

  tags = {
    Name = %[1]q
  }
}

resource "aws_subnet" "test" {
  count = 2

  availability_zone = data.aws_availability_zones.available.names[count.index]
  cidr_block        = "10.0.${count.index}.0/24"
  vpc_id            = aws_vpc.test.id

  tags = {
    Name = %[1]q
  }
}

resource "aws_db_subnet_group" "test" {
  name       = %[1]q
  subnet_ids = aws_subnet.test[*].id
}

resource "aws_db_instance" "source" {
  allocated_storage   = 5
  engine              = data.aws_rds_orderable_db_instance.test.engine
  identifier          = "%[1]s-source"
  instance_class      = data.aws_rds_orderable_db_instance.test.instance_class
  password            = "avoid-plaintext-passwords"
  username            = "tfacctest"
  skip_final_snapshot = true
}

resource "aws_db_snapshot" "test" {
  db_instance_identifier = aws_db_instance.source.id
  db_snapshot_identifier = %[1]q
}

resource "aws_db_instance" "test" {
  db_subnet_group_name = aws_db_subnet_group.test.name
  identifier           = %[1]q
  instance_class       = aws_db_instance.source.instance_class
  snapshot_identifier  = aws_db_snapshot.test.id
  skip_final_snapshot  = true
}
`, rName))
}

func testAccInstanceConfig_SnapshotIdentifier_DBSubnetGroupName_RAMShared(rName string) string {
	return acctest.ConfigCompose(
		testAccInstanceConfig_orderableClassMariadb(),
		acctest.ConfigAlternateAccountProvider(),
		fmt.Sprintf(`
data "aws_availability_zones" "alternate" {
  provider = "awsalternate"

  state = "available"

  filter {
    name   = "opt-in-status"
    values = ["opt-in-not-required"]
  }
}

data "aws_organizations_organization" "test" {}

resource "aws_vpc" "test" {
  provider = "awsalternate"

  cidr_block = "10.0.0.0/16"

  tags = {
    Name = %[1]q
  }
}

resource "aws_subnet" "test" {
  count    = 2
  provider = "awsalternate"

  availability_zone = data.aws_availability_zones.alternate.names[count.index]
  cidr_block        = "10.0.${count.index}.0/24"
  vpc_id            = aws_vpc.test.id

  tags = {
    Name = %[1]q
  }
}

resource "aws_ram_resource_share" "test" {
  provider = "awsalternate"

  name = %[1]q
}

resource "aws_ram_principal_association" "test" {
  provider = "awsalternate"

  principal          = data.aws_organizations_organization.test.arn
  resource_share_arn = aws_ram_resource_share.test.arn
}

resource "aws_ram_resource_association" "test" {
  count    = 2
  provider = "awsalternate"

  resource_arn       = aws_subnet.test[count.index].arn
  resource_share_arn = aws_ram_resource_share.test.id
}

resource "aws_db_subnet_group" "test" {
  depends_on = [aws_ram_principal_association.test, aws_ram_resource_association.test]

  name       = %[1]q
  subnet_ids = aws_subnet.test[*].id
}

resource "aws_security_group" "test" {
  depends_on = [aws_ram_principal_association.test, aws_ram_resource_association.test]

  name   = %[1]q
  vpc_id = aws_vpc.test.id
}

resource "aws_db_instance" "source" {
  allocated_storage   = 5
  engine              = data.aws_rds_orderable_db_instance.test.engine
  identifier          = "%[1]s-source"
  instance_class      = data.aws_rds_orderable_db_instance.test.instance_class
  password            = "avoid-plaintext-passwords"
  username            = "tfacctest"
  skip_final_snapshot = true
}

resource "aws_db_snapshot" "test" {
  db_instance_identifier = aws_db_instance.source.id
  db_snapshot_identifier = %[1]q
}

resource "aws_db_instance" "test" {
  db_subnet_group_name   = aws_db_subnet_group.test.name
  identifier             = %[1]q
  instance_class         = aws_db_instance.source.instance_class
  snapshot_identifier    = aws_db_snapshot.test.id
  skip_final_snapshot    = true
  vpc_security_group_ids = [aws_security_group.test.id]
}
`, rName))
}

func testAccInstanceConfig_SnapshotIdentifier_DBSubnetGroupName_VPCSecurityGroupIDs(rName string) string {
	return acctest.ConfigCompose(
		testAccInstanceConfig_orderableClassMariadb(),
		acctest.ConfigAvailableAZsNoOptIn(),
		fmt.Sprintf(`
resource "aws_vpc" "test" {
  cidr_block = "10.0.0.0/16"

  tags = {
    Name = %[1]q
  }
}

resource "aws_security_group" "test" {
  name   = %[1]q
  vpc_id = aws_vpc.test.id
}

resource "aws_subnet" "test" {
  count = 2

  availability_zone = data.aws_availability_zones.available.names[count.index]
  cidr_block        = "10.0.${count.index}.0/24"
  vpc_id            = aws_vpc.test.id

  tags = {
    Name = %[1]q
  }
}

resource "aws_db_subnet_group" "test" {
  name       = %[1]q
  subnet_ids = aws_subnet.test[*].id
}

resource "aws_db_instance" "source" {
  allocated_storage   = 5
  engine              = data.aws_rds_orderable_db_instance.test.engine
  identifier          = "%[1]s-source"
  instance_class      = data.aws_rds_orderable_db_instance.test.instance_class
  password            = "avoid-plaintext-passwords"
  username            = "tfacctest"
  skip_final_snapshot = true
}

resource "aws_db_snapshot" "test" {
  db_instance_identifier = aws_db_instance.source.id
  db_snapshot_identifier = %[1]q
}

resource "aws_db_instance" "test" {
  db_subnet_group_name   = aws_db_subnet_group.test.name
  identifier             = %[1]q
  instance_class         = aws_db_instance.source.instance_class
  snapshot_identifier    = aws_db_snapshot.test.id
  skip_final_snapshot    = true
  vpc_security_group_ids = [aws_security_group.test.id]
}
`, rName))
}

func testAccInstanceConfig_SnapshotIdentifier_DeletionProtection(rName string, deletionProtection bool) string {
	return acctest.ConfigCompose(testAccInstanceConfig_orderableClassMySQL(), fmt.Sprintf(`
resource "aws_db_instance" "source" {
  allocated_storage   = 5
  engine              = data.aws_rds_orderable_db_instance.test.engine
  identifier          = "%[1]s-source"
  instance_class      = data.aws_rds_orderable_db_instance.test.instance_class
  password            = "avoid-plaintext-passwords"
  username            = "tfacctest"
  skip_final_snapshot = true
}

resource "aws_db_snapshot" "test" {
  db_instance_identifier = aws_db_instance.source.id
  db_snapshot_identifier = %[1]q
}

resource "aws_db_instance" "test" {
  deletion_protection = %[2]t
  identifier          = %[1]q
  instance_class      = aws_db_instance.source.instance_class
  snapshot_identifier = aws_db_snapshot.test.id
  skip_final_snapshot = true
}
`, rName, deletionProtection))
}

func testAccInstanceConfig_SnapshotIdentifier_IAMDatabaseAuthenticationEnabled(rName string, iamDatabaseAuthenticationEnabled bool) string {
	return acctest.ConfigCompose(testAccInstanceConfig_orderableClassMySQL(), fmt.Sprintf(`
resource "aws_db_instance" "source" {
  allocated_storage   = 5
  engine              = data.aws_rds_orderable_db_instance.test.engine
  identifier          = "%[1]s-source"
  instance_class      = data.aws_rds_orderable_db_instance.test.instance_class
  password            = "avoid-plaintext-passwords"
  username            = "tfacctest"
  skip_final_snapshot = true
}

resource "aws_db_snapshot" "test" {
  db_instance_identifier = aws_db_instance.source.id
  db_snapshot_identifier = %[1]q
}

resource "aws_db_instance" "test" {
  iam_database_authentication_enabled = %[2]t
  identifier                          = %[1]q
  instance_class                      = aws_db_instance.source.instance_class
  snapshot_identifier                 = aws_db_snapshot.test.id
  skip_final_snapshot                 = true
}
`, rName, iamDatabaseAuthenticationEnabled))
}

// We provide backup_window to prevent the following error from a randomly selected window:
// InvalidParameterValue: The backup window and maintenance window must not overlap.
func testAccInstanceConfig_SnapshotIdentifier_MaintenanceWindow(rName, backupWindow, maintenanceWindow string) string {
	return acctest.ConfigCompose(testAccInstanceConfig_orderableClassMariadb(), fmt.Sprintf(`
resource "aws_db_instance" "source" {
  allocated_storage   = 5
  engine              = data.aws_rds_orderable_db_instance.test.engine
  identifier          = "%[1]s-source"
  instance_class      = data.aws_rds_orderable_db_instance.test.instance_class
  password            = "avoid-plaintext-passwords"
  username            = "tfacctest"
  skip_final_snapshot = true
}

resource "aws_db_snapshot" "test" {
  db_instance_identifier = aws_db_instance.source.id
  db_snapshot_identifier = %[1]q
}

resource "aws_db_instance" "test" {
  backup_window       = %[2]q
  identifier          = %[1]q
  instance_class      = aws_db_instance.source.instance_class
  maintenance_window  = %[3]q
  snapshot_identifier = aws_db_snapshot.test.id
  skip_final_snapshot = true
}
`, rName, backupWindow, maintenanceWindow))
}

func testAccInstanceConfig_SnapshotIdentifier_MaxAllocatedStorage(rName string, maxAllocatedStorage int) string {
	return acctest.ConfigCompose(testAccInstanceConfig_orderableClassMariadb(), fmt.Sprintf(`
resource "aws_db_instance" "source" {
  allocated_storage   = 5
  engine              = data.aws_rds_orderable_db_instance.test.engine
  identifier          = "%[1]s-source"
  instance_class      = data.aws_rds_orderable_db_instance.test.instance_class
  password            = "avoid-plaintext-passwords"
  username            = "tfacctest"
  skip_final_snapshot = true
}

resource "aws_db_snapshot" "test" {
  db_instance_identifier = aws_db_instance.source.id
  db_snapshot_identifier = %[1]q
}

resource "aws_db_instance" "test" {
  allocated_storage     = aws_db_instance.source.allocated_storage
  identifier            = %[1]q
  instance_class        = aws_db_instance.source.instance_class
  max_allocated_storage = %[2]d
  snapshot_identifier   = aws_db_snapshot.test.id
  skip_final_snapshot   = true
}
`, rName, maxAllocatedStorage))
}

func testAccInstanceConfig_SnapshotIdentifier_Monitoring(rName string, monitoringInterval int) string {
	return acctest.ConfigCompose(testAccInstanceConfig_orderableClassMariadb(), fmt.Sprintf(`
data "aws_partition" "current" {}

resource "aws_iam_role" "test" {
  name = %[1]q

  assume_role_policy = <<EOF
{
  "Version": "2012-10-17",
  "Statement": [
    {
      "Sid": "",
      "Effect": "Allow",
      "Principal": {
        "Service": "monitoring.rds.${data.aws_partition.current.dns_suffix}"
      },
      "Action": "sts:AssumeRole"
    }
  ]
}
EOF
}

resource "aws_iam_role_policy_attachment" "test" {
  policy_arn = "arn:${data.aws_partition.current.partition}:iam::aws:policy/service-role/AmazonRDSEnhancedMonitoringRole"
  role       = aws_iam_role.test.id
}

resource "aws_db_instance" "source" {
  allocated_storage   = 5
  engine              = data.aws_rds_orderable_db_instance.test.engine
  identifier          = "%[1]s-source"
  instance_class      = data.aws_rds_orderable_db_instance.test.instance_class
  password            = "avoid-plaintext-passwords"
  username            = "tfacctest"
  skip_final_snapshot = true
}

resource "aws_db_snapshot" "test" {
  db_instance_identifier = aws_db_instance.source.id
  db_snapshot_identifier = %[1]q
}

resource "aws_db_instance" "test" {
  identifier          = %[1]q
  instance_class      = aws_db_instance.source.instance_class
  monitoring_interval = %[2]d
  monitoring_role_arn = aws_iam_role.test.arn
  snapshot_identifier = aws_db_snapshot.test.id
  skip_final_snapshot = true
}
`, rName, monitoringInterval))
}

func testAccInstanceConfig_SnapshotIdentifier_MultiAZ(rName string, multiAz bool) string {
	return acctest.ConfigCompose(testAccInstanceConfig_orderableClassMariadb(), fmt.Sprintf(`
resource "aws_db_instance" "source" {
  allocated_storage   = 5
  engine              = data.aws_rds_orderable_db_instance.test.engine
  identifier          = "%[1]s-source"
  instance_class      = data.aws_rds_orderable_db_instance.test.instance_class
  password            = "avoid-plaintext-passwords"
  username            = "tfacctest"
  skip_final_snapshot = true
}

resource "aws_db_snapshot" "test" {
  db_instance_identifier = aws_db_instance.source.id
  db_snapshot_identifier = %[1]q
}

resource "aws_db_instance" "test" {
  identifier          = %[1]q
  instance_class      = aws_db_instance.source.instance_class
  multi_az            = %[2]t
  snapshot_identifier = aws_db_snapshot.test.id
  skip_final_snapshot = true
}
`, rName, multiAz))
}

func testAccInstanceConfig_SnapshotIdentifier_MultiAZ_SQLServer(rName string, multiAz bool) string {
	return acctest.ConfigCompose(
		testAccInstanceConfig_orderableClassSQLServerSe,
		fmt.Sprintf(`
resource "aws_db_instance" "source" {
  allocated_storage   = 20
  engine              = data.aws_rds_orderable_db_instance.test.engine
  identifier          = "%[1]s-source"
  instance_class      = data.aws_rds_orderable_db_instance.test.instance_class
  license_model       = data.aws_rds_orderable_db_instance.test.license_model
  password            = "avoid-plaintext-passwords"
  username            = "tfacctest"
  skip_final_snapshot = true
}

resource "aws_db_snapshot" "test" {
  db_instance_identifier = aws_db_instance.source.id
  db_snapshot_identifier = %[1]q
}

resource "aws_db_instance" "test" {
  # InvalidParameterValue: Mirroring cannot be applied to instances with backup retention set to zero.
  backup_retention_period = 1
  identifier              = %[1]q
  instance_class          = aws_db_instance.source.instance_class
  multi_az                = %[2]t
  snapshot_identifier     = aws_db_snapshot.test.id
  skip_final_snapshot     = true
}
`, rName, multiAz))
}

func testAccInstanceConfig_SnapshotIdentifier_ParameterGroupName(rName string) string {
	return acctest.ConfigCompose(
		testAccInstanceConfig_orderableClassMariadb(),
		fmt.Sprintf(`
resource "aws_db_parameter_group" "test" {
  family = "mariadb10.5"
  name   = %[1]q

  parameter {
    name  = "sync_binlog"
    value = 0
  }
}

resource "aws_db_instance" "source" {
  allocated_storage   = 5
  engine              = data.aws_rds_orderable_db_instance.test.engine
  engine_version      = data.aws_rds_orderable_db_instance.test.engine_version
  identifier          = "%[1]s-source"
  instance_class      = data.aws_rds_orderable_db_instance.test.instance_class
  password            = "avoid-plaintext-passwords"
  username            = "tfacctest"
  skip_final_snapshot = true
}

resource "aws_db_snapshot" "test" {
  db_instance_identifier = aws_db_instance.source.id
  db_snapshot_identifier = %[1]q
}

resource "aws_db_instance" "test" {
  identifier           = %[1]q
  instance_class       = aws_db_instance.source.instance_class
  parameter_group_name = aws_db_parameter_group.test.id
  snapshot_identifier  = aws_db_snapshot.test.id
  skip_final_snapshot  = true
}
`, rName))
}

func testAccInstanceConfig_SnapshotIdentifier_Port(rName string, port int) string {
	return acctest.ConfigCompose(
		testAccInstanceConfig_orderableClassMariadb(),
		fmt.Sprintf(`
resource "aws_db_instance" "source" {
  allocated_storage   = 5
  engine              = data.aws_rds_orderable_db_instance.test.engine
  identifier          = "%[1]s-source"
  instance_class      = data.aws_rds_orderable_db_instance.test.instance_class
  password            = "avoid-plaintext-passwords"
  username            = "tfacctest"
  skip_final_snapshot = true
}

resource "aws_db_snapshot" "test" {
  db_instance_identifier = aws_db_instance.source.id
  db_snapshot_identifier = %[1]q
}

resource "aws_db_instance" "test" {
  identifier          = %[1]q
  instance_class      = aws_db_instance.source.instance_class
  port                = %[2]d
  snapshot_identifier = aws_db_snapshot.test.id
  skip_final_snapshot = true
}
`, rName, port))
}

func testAccInstanceConfig_SnapshotIdentifier_Tags(rName string) string {
	return acctest.ConfigCompose(
		testAccInstanceConfig_orderableClassMariadb(),
		fmt.Sprintf(`
resource "aws_db_instance" "source" {
  allocated_storage   = 5
  engine              = data.aws_rds_orderable_db_instance.test.engine
  identifier          = "%[1]s-source"
  instance_class      = data.aws_rds_orderable_db_instance.test.instance_class
  password            = "avoid-plaintext-passwords"
  username            = "tfacctest"
  skip_final_snapshot = true

  tags = {
    key1 = "value-old"
  }
}

resource "aws_db_snapshot" "test" {
  db_instance_identifier = aws_db_instance.source.id
  db_snapshot_identifier = %[1]q
}

resource "aws_db_instance" "test" {
  identifier          = %[1]q
  instance_class      = aws_db_instance.source.instance_class
  snapshot_identifier = aws_db_snapshot.test.id
  skip_final_snapshot = true

  tags = {
    key1 = "value1"
  }
}
`, rName))
}

func testAccInstanceConfig_SnapshotIdentifier_Tags_Clear(rName string) string {
	return acctest.ConfigCompose(
		testAccInstanceConfig_orderableClassMariadb(),
		fmt.Sprintf(`
resource "aws_db_instance" "source" {
  allocated_storage   = 5
  engine              = data.aws_rds_orderable_db_instance.test.engine
  identifier          = "%[1]s-source"
  instance_class      = data.aws_rds_orderable_db_instance.test.instance_class
  password            = "avoid-plaintext-passwords"
  username            = "tfacctest"
  skip_final_snapshot = true

  tags = {
    key1 = "value1"
  }
}

resource "aws_db_snapshot" "test" {
  db_instance_identifier = aws_db_instance.source.id
  db_snapshot_identifier = %[1]q
}

resource "aws_db_instance" "test" {
  identifier          = %[1]q
  instance_class      = aws_db_instance.source.instance_class
  snapshot_identifier = aws_db_snapshot.test.id
  skip_final_snapshot = true

  tags = {}
}
`, rName))
}

func testAccInstanceConfig_SnapshotIdentifier_VPCSecurityGroupIDs(rName string) string {
	return acctest.ConfigCompose(testAccInstanceConfig_orderableClassMariadb(), fmt.Sprintf(`
data "aws_vpc" "default" {
  default = true
}

resource "aws_security_group" "test" {
  name   = %[1]q
  vpc_id = data.aws_vpc.default.id
}

resource "aws_db_instance" "source" {
  allocated_storage   = 5
  engine              = data.aws_rds_orderable_db_instance.test.engine
  identifier          = "%[1]s-source"
  instance_class      = data.aws_rds_orderable_db_instance.test.instance_class
  password            = "avoid-plaintext-passwords"
  username            = "tfacctest"
  skip_final_snapshot = true
}

resource "aws_db_snapshot" "test" {
  db_instance_identifier = aws_db_instance.source.id
  db_snapshot_identifier = %[1]q
}

resource "aws_db_instance" "test" {
  identifier             = %[1]q
  instance_class         = aws_db_instance.source.instance_class
  snapshot_identifier    = aws_db_snapshot.test.id
  skip_final_snapshot    = true
  vpc_security_group_ids = [aws_security_group.test.id]
}
`, rName))
}

func testAccInstanceConfig_SnapshotIdentifier_VPCSecurityGroupIds_Tags(rName string) string {
	return acctest.ConfigCompose(testAccInstanceConfig_orderableClassMariadb(), fmt.Sprintf(`
data "aws_vpc" "default" {
  default = true
}

resource "aws_security_group" "test" {
  name   = %[1]q
  vpc_id = data.aws_vpc.default.id
}

resource "aws_db_instance" "source" {
  allocated_storage   = 5
  engine              = data.aws_rds_orderable_db_instance.test.engine
  identifier          = "%[1]s-source"
  instance_class      = data.aws_rds_orderable_db_instance.test.instance_class
  password            = "avoid-plaintext-passwords"
  username            = "tfacctest"
  skip_final_snapshot = true
}

resource "aws_db_snapshot" "test" {
  db_instance_identifier = aws_db_instance.source.id
  db_snapshot_identifier = %[1]q
}

resource "aws_db_instance" "test" {
  identifier             = %[1]q
  instance_class         = aws_db_instance.source.instance_class
  snapshot_identifier    = aws_db_snapshot.test.id
  skip_final_snapshot    = true
  vpc_security_group_ids = [aws_security_group.test.id]

  tags = {
    key1 = "value1"
  }
}
`, rName))
}

func testAccInstanceConfig_PerformanceInsightsDisabled(rName string) string {
	return fmt.Sprintf(`
data "aws_rds_engine_version" "default" {
  engine = "mysql"
}

data "aws_rds_orderable_db_instance" "test" {
  engine                        = data.aws_rds_engine_version.default.engine
  engine_version                = data.aws_rds_engine_version.default.version
  license_model                 = "general-public-license"
  storage_type                  = "standard"
  supports_performance_insights = true
  preferred_instance_classes    = ["db.m3.medium", "db.m3.large", "db.m4.large"]
}

resource "aws_db_instance" "test" {
  allocated_storage       = 5
  backup_retention_period = 0
  engine                  = data.aws_rds_engine_version.default.engine
  engine_version          = data.aws_rds_engine_version.default.version
  identifier              = %q
  instance_class          = data.aws_rds_orderable_db_instance.test.instance_class
  name                    = "mydb"
  password                = "mustbeeightcharaters"
  skip_final_snapshot     = true
  username                = "foo"
}
`, rName)
}

func testAccInstanceConfig_PerformanceInsightsEnabled(rName string) string {
	return fmt.Sprintf(`
data "aws_rds_engine_version" "default" {
  engine = "mysql"
}

data "aws_rds_orderable_db_instance" "test" {
  engine                        = data.aws_rds_engine_version.default.engine
  engine_version                = data.aws_rds_engine_version.default.version
  license_model                 = "general-public-license"
  storage_type                  = "standard"
  supports_performance_insights = true
  preferred_instance_classes    = ["db.m3.medium", "db.m3.large", "db.m4.large"]
}

resource "aws_db_instance" "test" {
  allocated_storage                     = 5
  backup_retention_period               = 0
  engine                                = data.aws_rds_engine_version.default.engine
  engine_version                        = data.aws_rds_engine_version.default.version
  identifier                            = %q
  instance_class                        = data.aws_rds_orderable_db_instance.test.instance_class
  name                                  = "mydb"
  password                              = "mustbeeightcharaters"
  performance_insights_enabled          = true
  performance_insights_retention_period = 7
  skip_final_snapshot                   = true
  username                              = "foo"
}
`, rName)
}

func testAccInstanceConfig_PerformanceInsightsKMSKeyIdDisabled(rName string) string {
	return fmt.Sprintf(`
resource "aws_kms_key" "test" {
  deletion_window_in_days = 7
}

data "aws_rds_engine_version" "default" {
  engine = "mysql"
}

data "aws_rds_orderable_db_instance" "test" {
  engine                        = data.aws_rds_engine_version.default.engine
  engine_version                = data.aws_rds_engine_version.default.version
  license_model                 = "general-public-license"
  storage_type                  = "standard"
  supports_performance_insights = true
  preferred_instance_classes    = ["db.m3.medium", "db.m3.large", "db.m4.large"]
}

resource "aws_db_instance" "test" {
  engine                  = data.aws_rds_engine_version.default.engine
  identifier              = %q
  instance_class          = data.aws_rds_orderable_db_instance.test.instance_class
  allocated_storage       = 5
  backup_retention_period = 0
  name                    = "mydb"
  username                = "foo"
  password                = "mustbeeightcharaters"
  skip_final_snapshot     = true
}
`, rName)
}

func testAccInstanceConfig_PerformanceInsightsKMSKeyID(rName string) string {
	return fmt.Sprintf(`
resource "aws_kms_key" "test" {
  deletion_window_in_days = 7
}

data "aws_rds_engine_version" "default" {
  engine = "mysql"
}

data "aws_rds_orderable_db_instance" "test" {
  engine                        = data.aws_rds_engine_version.default.engine
  engine_version                = data.aws_rds_engine_version.default.version
  license_model                 = "general-public-license"
  storage_type                  = "standard"
  supports_performance_insights = true
  preferred_instance_classes    = ["db.m3.medium", "db.m3.large", "db.m4.large"]
}

resource "aws_db_instance" "test" {
  allocated_storage                     = 5
  backup_retention_period               = 0
  engine                                = data.aws_rds_engine_version.default.engine
  engine_version                        = data.aws_rds_engine_version.default.version
  identifier                            = %q
  instance_class                        = data.aws_rds_orderable_db_instance.test.instance_class
  name                                  = "mydb"
  password                              = "mustbeeightcharaters"
  performance_insights_enabled          = true
  performance_insights_kms_key_id       = aws_kms_key.test.arn
  performance_insights_retention_period = 7
  skip_final_snapshot                   = true
  username                              = "foo"
}
`, rName)
}

func testAccInstanceConfig_PerformanceInsightsRetentionPeriod(rName string, performanceInsightsRetentionPeriod int) string {
	return fmt.Sprintf(`
data "aws_rds_engine_version" "default" {
  engine = "mysql"
}

data "aws_rds_orderable_db_instance" "test" {
  engine                        = data.aws_rds_engine_version.default.engine
  engine_version                = data.aws_rds_engine_version.default.version
  license_model                 = "general-public-license"
  storage_type                  = "standard"
  supports_performance_insights = true
  preferred_instance_classes    = ["db.m3.medium", "db.m3.large", "db.m4.large"]
}

resource "aws_db_instance" "test" {
  allocated_storage                     = 5
  backup_retention_period               = 0
  engine                                = data.aws_rds_engine_version.default.engine
  engine_version                        = data.aws_rds_engine_version.default.version
  identifier                            = %q
  instance_class                        = data.aws_rds_orderable_db_instance.test.instance_class
  name                                  = "mydb"
  password                              = "mustbeeightcharaters"
  performance_insights_enabled          = true
  performance_insights_retention_period = %d
  skip_final_snapshot                   = true
  username                              = "foo"
}
`, rName, performanceInsightsRetentionPeriod)
}

func testAccInstanceConfig_ReplicateSourceDB_PerformanceInsightsEnabled(rName string) string {
	return fmt.Sprintf(`
resource "aws_kms_key" "test" {
  description = "Terraform acc test"

  policy = <<POLICY
{
  "Version": "2012-10-17",
  "Id": "kms-tf-1",
  "Statement": [
    {
      "Sid": "Enable IAM User Permissions",
      "Effect": "Allow",
      "Principal": {
        "AWS": "*"
      },
      "Action": "kms:*",
      "Resource": "*"
    }
  ]
}
POLICY
}

data "aws_rds_engine_version" "default" {
  engine = "mysql"
}

data "aws_rds_orderable_db_instance" "test" {
  engine                        = data.aws_rds_engine_version.default.engine
  engine_version                = data.aws_rds_engine_version.default.version
  license_model                 = "general-public-license"
  storage_type                  = "standard"
  supports_performance_insights = true
  preferred_instance_classes    = ["db.m3.medium", "db.m3.large", "db.m4.large"]
}

resource "aws_db_instance" "source" {
  allocated_storage       = 5
  backup_retention_period = 1
  engine                  = data.aws_rds_engine_version.default.engine
  engine_version          = data.aws_rds_engine_version.default.version
  identifier              = "%[1]s-source"
  instance_class          = data.aws_rds_orderable_db_instance.test.instance_class
  password                = "mustbeeightcharaters"
  username                = "tfacctest"
  skip_final_snapshot     = true
}

resource "aws_db_instance" "test" {
  identifier                            = %[1]q
  instance_class                        = aws_db_instance.source.instance_class
  performance_insights_enabled          = true
  performance_insights_kms_key_id       = aws_kms_key.test.arn
  performance_insights_retention_period = 7
  replicate_source_db                   = aws_db_instance.source.id
  skip_final_snapshot                   = true
}
`, rName)
}

func testAccInstanceConfig_SnapshotIdentifier_PerformanceInsightsEnabled(rName string) string {
	return fmt.Sprintf(`
resource "aws_kms_key" "test" {
  description = "Terraform acc test"

  policy = <<POLICY
{
  "Version": "2012-10-17",
  "Id": "kms-tf-1",
  "Statement": [
    {
      "Sid": "Enable IAM User Permissions",
      "Effect": "Allow",
      "Principal": {
        "AWS": "*"
      },
      "Action": "kms:*",
      "Resource": "*"
    }
  ]
}
POLICY
}

data "aws_rds_engine_version" "default" {
  engine = "mysql"
}

data "aws_rds_orderable_db_instance" "test" {
  engine                        = data.aws_rds_engine_version.default.engine
  engine_version                = data.aws_rds_engine_version.default.version
  license_model                 = "general-public-license"
  storage_type                  = "standard"
  supports_performance_insights = true
  preferred_instance_classes    = ["db.m3.medium", "db.m3.large", "db.m4.large"]
}

resource "aws_db_instance" "source" {
  allocated_storage   = 5
  engine              = data.aws_rds_engine_version.default.engine
  engine_version      = data.aws_rds_engine_version.default.version
  identifier          = "%[1]s-source"
  instance_class      = data.aws_rds_orderable_db_instance.test.instance_class
  password            = "avoid-plaintext-passwords"
  username            = "tfacctest"
  skip_final_snapshot = true
}

resource "aws_db_snapshot" "test" {
  db_instance_identifier = aws_db_instance.source.id
  db_snapshot_identifier = %[1]q
}

resource "aws_db_instance" "test" {
  identifier                            = %[1]q
  instance_class                        = aws_db_instance.source.instance_class
  performance_insights_enabled          = true
  performance_insights_kms_key_id       = aws_kms_key.test.arn
  performance_insights_retention_period = 7
  snapshot_identifier                   = aws_db_snapshot.test.id
  skip_final_snapshot                   = true
}
`, rName)
}

func testAccInstanceConfig_NoDeleteAutomatedBackups(rName string) string {
	return acctest.ConfigCompose(testAccInstanceConfig_orderableClassMariadb(), fmt.Sprintf(`
resource "aws_db_instance" "test" {
  allocated_storage   = 10
  engine              = data.aws_rds_orderable_db_instance.test.engine
  identifier          = %q
  instance_class      = data.aws_rds_orderable_db_instance.test.instance_class
  password            = "avoid-plaintext-passwords"
  username            = "tfacctest"
  skip_final_snapshot = true

  backup_retention_period  = 1
  delete_automated_backups = false
}
`, rName))
}

func testAccInstanceConfig_Outpost_CoIPEnabled(rName string, coipEnabled bool, backupRetentionPeriod int) string {
	return fmt.Sprintf(`
data "aws_outposts_outposts" "test" {}

data "aws_outposts_outpost" "test" {
  id = tolist(data.aws_outposts_outposts.test.ids)[0]
}

resource "aws_vpc" "foo" {
  cidr_block = "10.128.0.0/16"

  tags = {
    Name = %[1]q
  }
}

resource "aws_subnet" "foo" {
  cidr_block        = "10.128.1.0/24"
  availability_zone = data.aws_outposts_outpost.test.availability_zone
  vpc_id            = aws_vpc.foo.id
  outpost_arn       = data.aws_outposts_outpost.test.arn

  tags = {
    Name = %[1]q
  }
}

resource "aws_db_subnet_group" "foo" {
  name       = %[1]q
  subnet_ids = [aws_subnet.foo.id]

  tags = {
    Name = %[1]q
  }
}

data "aws_ec2_local_gateway_route_table" "test" {
  outpost_arn = data.aws_outposts_outpost.test.arn
}

resource "aws_ec2_local_gateway_route_table_vpc_association" "test" {
  local_gateway_route_table_id = data.aws_ec2_local_gateway_route_table.test.id
  vpc_id                       = aws_vpc.foo.id
}

data "aws_rds_engine_version" "test" {
  engine             = "mysql"
  preferred_versions = ["8.0.17", "8.0.19", "8.0.20", "8.0.21"]
}

data "aws_rds_orderable_db_instance" "test" {
  engine                     = data.aws_rds_engine_version.test.engine
  engine_version             = data.aws_rds_engine_version.test.version
  preferred_instance_classes = ["db.m5.large", "db.m5.xlarge", "db.r5.large", "db.r5.xlarge"]
}

resource "aws_db_instance" "test" {
  identifier                = %[1]q
  allocated_storage         = 20
  backup_retention_period   = %[3]d
  engine                    = data.aws_rds_orderable_db_instance.test.engine
  engine_version            = data.aws_rds_orderable_db_instance.test.engine_version
  instance_class            = data.aws_rds_orderable_db_instance.test.instance_class
  name                      = "baz"
  parameter_group_name      = "default.${data.aws_rds_engine_version.test.parameter_group_family}"
  password                  = "barbarbarbar"
  skip_final_snapshot       = true
  username                  = "foo"
  db_subnet_group_name      = aws_db_subnet_group.foo.name
  storage_encrypted         = true
  customer_owned_ip_enabled = %[2]t
}
`, rName, coipEnabled, backupRetentionPeriod)
}

func testAccInstanceConfig_CoIPEnabled_RestorePointInTime(rName string, sourceCoipEnabled bool, targetCoipEnabled bool) string {
	return acctest.ConfigCompose(
		testAccInstanceConfig_Outpost_CoIPEnabled(rName, sourceCoipEnabled, 1),
		fmt.Sprintf(`
resource "aws_db_instance" "restore" {
  identifier     = "%[1]s-restore"
  instance_class = aws_db_instance.test.instance_class
  restore_to_point_in_time {
    source_db_instance_identifier = aws_db_instance.test.identifier
    use_latest_restorable_time    = true
  }
  storage_encrypted         = true
  skip_final_snapshot       = true
  db_subnet_group_name      = aws_db_instance.test.db_subnet_group_name
  customer_owned_ip_enabled = %[2]t
}
`, rName, targetCoipEnabled))
}

func testAccInstanceConfig_CoIPEnabled_SnapshotIdentifier(rName string, sourceCoipEnabled bool, targetCoipEnabled bool) string {
	return acctest.ConfigCompose(testAccInstanceConfig_Outpost_CoIPEnabled(rName, sourceCoipEnabled, 1), fmt.Sprintf(`
resource "aws_db_snapshot" "test" {
  db_instance_identifier = aws_db_instance.test.id
  db_snapshot_identifier = %[1]q
}

resource "aws_db_instance" "restore" {
  customer_owned_ip_enabled = %[2]t
  db_subnet_group_name      = aws_db_subnet_group.foo.name
  storage_encrypted         = true
  identifier                = "%[1]s-restore"
  instance_class            = aws_db_instance.test.instance_class
  snapshot_identifier       = aws_db_snapshot.test.id
  skip_final_snapshot       = true
}
`, rName, targetCoipEnabled))
}

func testAccInstanceConfig_license(rName, license string) string {
	return fmt.Sprintf(`
data "aws_rds_orderable_db_instance" "test" {
  engine        = "oracle-se2"
  license_model = %[1]q
  storage_type  = "standard"

  preferred_instance_classes = ["db.m5.large", "db.m4.large", "db.r4.large"]
}

resource "aws_db_instance" "test" {
  apply_immediately   = true
  allocated_storage   = 10
  engine              = data.aws_rds_orderable_db_instance.test.engine
  identifier          = %[2]q
  instance_class      = data.aws_rds_orderable_db_instance.test.instance_class
  license_model       = data.aws_rds_orderable_db_instance.test.license_model
  password            = "avoid-plaintext-passwords"
  username            = "tfacctest"
  skip_final_snapshot = true
}
`, license, rName)
}<|MERGE_RESOLUTION|>--- conflicted
+++ resolved
@@ -4156,13 +4156,8 @@
   engine                  = data.aws_rds_orderable_db_instance.test.engine
   engine_version          = data.aws_rds_orderable_db_instance.test.engine_version
   instance_class          = data.aws_rds_orderable_db_instance.test.instance_class
-<<<<<<< HEAD
   name                    = "baz"
   parameter_group_name    = "default.mysql8.0"
-=======
-  db_name                 = "baz"
-  parameter_group_name    = "default.mysql5.6"
->>>>>>> 04348cd7
   password                = "barbarbarbar"
   skip_final_snapshot     = true
   username                = "test"
